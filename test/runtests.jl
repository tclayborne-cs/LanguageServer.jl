--- conflicted
+++ resolved
@@ -96,12 +96,10 @@
     @testset "paths" begin
         include("test_paths.jl")
     end
-<<<<<<< HEAD
 
     include("test_uris2.jl")
-=======
+    
     @testset "misc" begin
         include("test_misc.jl")
     end
->>>>>>> 50d7a09d
 end