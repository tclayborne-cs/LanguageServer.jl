using LanguageServer:
    JuliaWorkspace,
    add_workspace_folder,
    remove_workspace_folder,
    add_file,
    update_file,
    delete_file

@testset "Julia workspace" begin
    pkg_root = abspath(joinpath(@__DIR__, ".."))
    pkg_root_uri = filepath2uri(pkg_root)

    project_file_path = joinpath(pkg_root, "Project.toml")
    project_path = dirname(project_file_path)
    project_file_uri = filepath2uri(project_file_path)
    project_uri = filepath2uri(project_path)

    jw = JuliaWorkspace(Set([pkg_root_uri]))
    @test haskey(jw._packages, project_uri)

    jw = JuliaWorkspace()
    jw = add_workspace_folder(jw, pkg_root_uri)
    @test haskey(jw._packages, project_uri)

    jw = JuliaWorkspace()
    jw = add_workspace_folder(jw, pkg_root_uri)
    jw = remove_workspace_folder(jw, pkg_root_uri)
    @test !haskey(jw._packages, project_uri)

    jw = JuliaWorkspace()
<<<<<<< HEAD
    jw = add_file(jw, project_uri)
    @test haskey(jw._packages, project_uri)

    jw = JuliaWorkspace()
    jw = add_file(jw, project_uri)
    jw = update_file(jw, project_uri)
    @test haskey(jw._packages, project_uri)

    jw = JuliaWorkspace()
    jw = add_file(jw, project_uri)
    jw = delete_file(jw, project_uri)
=======
    jw = add_file(jw, project_file_uri)
    @test haskey(jw._packages, project_uri)

    jw = JuliaWorkspace()
    jw = add_file(jw, project_file_uri)
    jw = update_file(jw, project_file_uri)
    @test haskey(jw._packages, project_uri)

    jw = JuliaWorkspace()
    jw = add_file(jw, project_file_uri)
    jw = delete_file(jw, project_file_uri)
>>>>>>> b93cb454
    @test !haskey(jw._packages, project_uri)
end<|MERGE_RESOLUTION|>--- conflicted
+++ resolved
@@ -28,19 +28,6 @@
     @test !haskey(jw._packages, project_uri)
 
     jw = JuliaWorkspace()
-<<<<<<< HEAD
-    jw = add_file(jw, project_uri)
-    @test haskey(jw._packages, project_uri)
-
-    jw = JuliaWorkspace()
-    jw = add_file(jw, project_uri)
-    jw = update_file(jw, project_uri)
-    @test haskey(jw._packages, project_uri)
-
-    jw = JuliaWorkspace()
-    jw = add_file(jw, project_uri)
-    jw = delete_file(jw, project_uri)
-=======
     jw = add_file(jw, project_file_uri)
     @test haskey(jw._packages, project_uri)
 
@@ -52,6 +39,5 @@
     jw = JuliaWorkspace()
     jw = add_file(jw, project_file_uri)
     jw = delete_file(jw, project_file_uri)
->>>>>>> b93cb454
     @test !haskey(jw._packages, project_uri)
 end