name = "LanguageServer"
uuid = "2b0e0bc5-e4fd-59b4-8912-456d1b03d8d7"
version = "3.2.1-DEV"

[deps]
CSTParser = "00ebfdb7-1f24-5e51-bd34-a7502290713f"
DocumentFormat = "ffa9a821-9c82-50df-894e-fbcef3ed31cd"
JSON = "682c06a0-de6a-54ab-a142-c8b1cf79cde6"
JSONRPC = "b9b8584e-8fd3-41f9-ad0c-7255d428e418"
Markdown = "d6f4376e-aef5-505a-96c1-9c027394607a"
REPL = "3fa0cd96-eef1-5676-8a61-b3b8758bbffb"
StaticLint = "b3cc710f-9c33-5bdb-a03d-a94903873e97"
SymbolServer = "cf896787-08d5-524d-9de7-132aaa0cb996"
Tokenize = "0796e94c-ce3b-5d07-9a54-7f471281c624"
URIParser = "30578b45-9adc-5946-b283-645ec420af67"
UUIDs = "cf7118a7-6976-5b1a-9a39-7adc72f591a4"

[compat]
CSTParser = "3.1"
DocumentFormat = "3.2.2"
<<<<<<< HEAD
StaticLint = "8"
Tokenize = "0.5.10"
=======
JSON = "0.20, 0.21"
>>>>>>> 500065b1
JSONRPC = "1.1"
StaticLint = "7, 8.0"
SymbolServer = "6, 7.0"
Tokenize = "0.5.10"
URIParser = "0.4.1"
julia = "1"

[extras]
LibGit2 = "76f85450-5226-5b5a-8eaa-529ad045b433"
Pkg = "44cfe95a-1eb2-52ea-b672-e2afdf69b78f"
SHA = "ea8e919c-243c-51af-8825-aaa63cd721ce"
Serialization = "9e88b42a-f829-5b0c-bbe9-9e923198166b"
Sockets = "6462fe0b-24de-5631-8697-dd941f90decc"
Test = "8dfed614-e22c-5e08-85e1-65c5234f0b40"

[targets]
test = ["Test", "Sockets", "Pkg", "LibGit2", "Serialization", "SHA"]<|MERGE_RESOLUTION|>--- conflicted
+++ resolved
@@ -18,14 +18,9 @@
 [compat]
 CSTParser = "3.1"
 DocumentFormat = "3.2.2"
-<<<<<<< HEAD
-StaticLint = "8"
-Tokenize = "0.5.10"
-=======
 JSON = "0.20, 0.21"
->>>>>>> 500065b1
 JSONRPC = "1.1"
-StaticLint = "7, 8.0"
+StaticLint = "8.0"
 SymbolServer = "6, 7.0"
 Tokenize = "0.5.10"
 URIParser = "0.4.1"
