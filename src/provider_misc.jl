const TextDocumentSyncKind = Dict("None"=>0, "Full"=>1, "Incremental"=>2)



const serverCapabilities = ServerCapabilities(
                        TextDocumentSyncKind["Incremental"],
                        true, #hoverProvider
                        CompletionOptions(false,["."]),
                        true, #definitionProvider
                        SignatureHelpOptions(["("]),
                        true) # documentSymbolProvider 

function process(r::JSONRPC.Request{Val{Symbol("initialize")},Dict{String,Any}}, server)
    server.rootPath=haskey(r.params,"rootPath") ? r.params["rootPath"] : ""
    if server.rootPath!=""
        for (root, dirs, files) in walkdir(server.rootPath)
            for file in files
                if splitext(file)[2]==".jl"
                    filepath = joinpath(root, file)
                    uri = string("file://", is_windows() ? string("/", replace(replace(filepath, '\\', '/'), ":", "%3A")) : filepath)
                    content = String(read(filepath))
                    server.documents[uri] = Document(uri, content, true)
                end
            end
        end
    end
    response = JSONRPC.Response(get(r.id), InitializeResult(serverCapabilities))
    send(response, server)

    env_new = copy(ENV)
<<<<<<< HEAD
    
    env_new["JULIA_PKGDIR"] = server.user_pkgdir

    o,i, p = readandwrite(Cmd(`$JULIA_HOME/julia -e "include(\"packages/LanguageServer/src/cache.jl\");
=======
    env_new["JULIA_PKGDIR"] = server.user_pkg_dir

    cache_jl_path = replace(joinpath(dirname(@__FILE__), "cache.jl"), "\\", "\\\\")
    
    o,i, p = readandwrite(Cmd(`$JULIA_HOME/julia -e "include(\"$cache_jl_path\");
>>>>>>> caa8a785
    top=Dict();
    modnames(Main, top);
    io = IOBuffer();
    io_base64 = Base64EncodePipe(io);
    serialize(io_base64, top);
    close(io_base64);
    str = takebuf_string(io);
    println(STDOUT, str);
<<<<<<< HEAD
    "`, env = env_new))
=======
    "`, env=env_new))
>>>>>>> caa8a785

    @async begin
        str = readline(o)
        data = base64decode(str)
        mods = deserialize(IOBuffer(data))
        for k in keys(mods)
            if !(k in keys(server.cache))
                server.cache[k] = mods[k]
            end
        end
        info("Base cache loaded")
    end
end

function JSONRPC.parse_params(::Type{Val{Symbol("initialize")}}, params)
    return Any(params)
end

function process(r::JSONRPC.Request{Val{Symbol("textDocument/didOpen")},DidOpenTextDocumentParams}, server)
    uri = r.params.textDocument.uri
    if !haskey(server.documents, uri)
        server.documents[uri] = Document(uri, r.params.textDocument.text, false)
    end
    doc = server.documents[uri]
    set_open_in_editor(doc, true)

    parseblocks(doc, server)
    
    if should_file_be_linted(r.params.textDocument.uri, server) 
        process_diagnostics(r.params.textDocument.uri, server) 
    end
end

function JSONRPC.parse_params(::Type{Val{Symbol("textDocument/didOpen")}}, params)
    return DidOpenTextDocumentParams(params)
end

function process(r::JSONRPC.Request{Val{Symbol("textDocument/didClose")},DidCloseTextDocumentParams}, server)
    uri = r.params.textDocument.uri
    if !is_workspace_file(server.documents[uri])
        delete!(server.documents, uri)
    else
        set_open_in_editor(server.documents[uri], false)
    end
end

function JSONRPC.parse_params(::Type{Val{Symbol("textDocument/didClose")}}, params)
    return DidCloseTextDocumentParams(params)
end

function process(r::JSONRPC.Request{Val{Symbol("textDocument/didChange")},DidChangeTextDocumentParams}, server)
    doc = server.documents[r.params.textDocument.uri]
    blocks = server.documents[r.params.textDocument.uri].blocks
    dirty = (last(r.params.contentChanges).range.start.line+1, last(r.params.contentChanges).range.start.character+1, first(r.params.contentChanges).range.stop.line+1, first(r.params.contentChanges).range.stop.character+1)
    for c in r.params.contentChanges
        update(doc, c.range.start.line+1, c.range.start.character+1, c.rangeLength, c.text)
    end
    if should_file_be_linted(r.params.textDocument.uri, server) 
        process_diagnostics(r.params.textDocument.uri, server) 
    end
    parseblocks(doc, server, dirty...) 
end

function JSONRPC.parse_params(::Type{Val{Symbol("textDocument/didChange")}}, params)
    return DidChangeTextDocumentParams(params)
end

function process(r::JSONRPC.Request{Val{Symbol("\$/cancelRequest")},CancelParams}, server)
    
end

function process(r::JSONRPC.Request{Val{Symbol("workspace/didChangeWatchedFiles")},DidChangeWatchedFilesParams}, server)
    for change in r.params.changes
        uri = change.uri
        if change._type==FileChangeType_Created || (change._type==FileChangeType_Changed && !get_open_in_editor(server.documents[uri]))
            filepath = uri2filepath(uri)
            content = String(read(filepath))
            server.documents[uri] = Document(uri, content, true)

            if should_file_be_linted(uri, server)
                process_diagnostics(uri, server)
            end
        elseif change._type==FileChangeType_Deleted && !get_open_in_editor(server.documents[uri])
            delete!(server.documents, uri)

            response =  JSONRPC.Request{Val{Symbol("textDocument/publishDiagnostics")},PublishDiagnosticsParams}(Nullable{Union{String,Int64}}(), PublishDiagnosticsParams(uri, Diagnostic[]))
            send(response, server)
        end
    end
end

function JSONRPC.parse_params(::Type{Val{Symbol("workspace/didChangeWatchedFiles")}}, params)
    return DidChangeWatchedFilesParams(params)
end

function JSONRPC.parse_params(::Type{Val{Symbol("\$/cancelRequest")}}, params)
    return CancelParams(params)
end

function process(r::JSONRPC.Request{Val{Symbol("textDocument/didSave")},DidSaveTextDocumentParams}, server)
    uri = r.params.textDocument.uri
    parseblocks(server.documents[uri], server)
    if should_file_be_linted(r.params.textDocument.uri, server) 
        process_diagnostics(r.params.textDocument.uri, server) 
    end
end


function JSONRPC.parse_params(::Type{Val{Symbol("textDocument/didSave")}}, params)
    
    return DidSaveTextDocumentParams(params)
end

function process(r::JSONRPC.Request{Val{Symbol("\$/setTraceNotification")},Dict{String,Any}}, server)
end

function JSONRPC.parse_params(::Type{Val{Symbol("\$/setTraceNotification")}}, params)
    return Any(params)
end

function process(r::JSONRPC.Request{Val{Symbol("workspace/didChangeConfiguration")},Dict{String,Any}}, server)
    if isempty(r.params["settings"])
        server.runlinter=false
        for uri in keys(server.documents)
            response =  JSONRPC.Request{Val{Symbol("textDocument/publishDiagnostics")},PublishDiagnosticsParams}(Nullable{Union{String,Int64}}(), PublishDiagnosticsParams(uri, Diagnostic[]))
            send(response, server)
        end
    else
        server.runlinter=true
        for uri in keys(server.documents)
            process_diagnostics(uri, server)
        end
    end
end

function JSONRPC.parse_params(::Type{Val{Symbol("workspace/didChangeConfiguration")}}, params)
    return Any(params)
end<|MERGE_RESOLUTION|>--- conflicted
+++ resolved
@@ -28,18 +28,11 @@
     send(response, server)
 
     env_new = copy(ENV)
-<<<<<<< HEAD
-    
-    env_new["JULIA_PKGDIR"] = server.user_pkgdir
-
-    o,i, p = readandwrite(Cmd(`$JULIA_HOME/julia -e "include(\"packages/LanguageServer/src/cache.jl\");
-=======
     env_new["JULIA_PKGDIR"] = server.user_pkg_dir
 
     cache_jl_path = replace(joinpath(dirname(@__FILE__), "cache.jl"), "\\", "\\\\")
     
     o,i, p = readandwrite(Cmd(`$JULIA_HOME/julia -e "include(\"$cache_jl_path\");
->>>>>>> caa8a785
     top=Dict();
     modnames(Main, top);
     io = IOBuffer();
@@ -48,11 +41,7 @@
     close(io_base64);
     str = takebuf_string(io);
     println(STDOUT, str);
-<<<<<<< HEAD
-    "`, env = env_new))
-=======
     "`, env=env_new))
->>>>>>> caa8a785
 
     @async begin
         str = readline(o)
