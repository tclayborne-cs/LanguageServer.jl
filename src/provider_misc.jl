const TextDocumentSyncKind = Dict("None"=>0, "Full"=>1, "Incremental"=>2)



const serverCapabilities = ServerCapabilities(
                        TextDocumentSyncKind["Incremental"],
                        true, #hoverProvider
                        CompletionOptions(false,["."]),
                        true, #definitionProvider
                        SignatureHelpOptions(["("]),
                        true) # documentSymbolProvider 

function process(r::JSONRPC.Request{Val{Symbol("initialize")},Dict{String,Any}}, server)
    server.rootPath=haskey(r.params,"rootPath") ? r.params["rootPath"] : ""
    response = JSONRPC.Response(get(r.id), InitializeResult(serverCapabilities))
    send(response, server)
end

function JSONRPC.parse_params(::Type{Val{Symbol("initialize")}}, params)
    return Any(params)
end

function process(r::JSONRPC.Request{Val{Symbol("textDocument/didOpen")},DidOpenTextDocumentParams}, server)
<<<<<<< HEAD
    server.documents[r.params.textDocument.uri] = Document(r.params.textDocument.text.data, Expr(:global)) 
    parseallblocks(r.params.textDocument.uri, server)
=======
    server.documents[r.params.textDocument.uri] = Document(r.params.textDocument.text)
    parseblocks(r.params.textDocument.uri, server)
>>>>>>> 77714a7d
    
    if should_file_be_linted(r.params.textDocument.uri, server) 
        process_diagnostics(r.params.textDocument.uri, server) 
    end
end

function JSONRPC.parse_params(::Type{Val{Symbol("textDocument/didOpen")}}, params)
    return DidOpenTextDocumentParams(params)
end

function process(r::JSONRPC.Request{Val{Symbol("textDocument/didClose")},DidCloseTextDocumentParams}, server)
    delete!(server.documents, r.params.textDocument.uri)
end

function JSONRPC.parse_params(::Type{Val{Symbol("textDocument/didClose")}}, params)
    return DidCloseTextDocumentParams(params)
end

function process(r::JSONRPC.Request{Val{Symbol("textDocument/didChange")},DidChangeTextDocumentParams}, server)
<<<<<<< HEAD
    doc = server.documents[r.params.textDocument.uri].data
    blocks = server.documents[r.params.textDocument.uri].blocks
    dirtystart = length(doc)
    dirtystop = 0
    for c in r.params.contentChanges 
        startline, endline = get_rangelocs(doc, c.range) 
        io = IOBuffer(doc) 
        seek(io, startline) 
        s = e = 0 
        while s<c.range.start.character 
            s += 1 
            read(io, Char) 
        end 
        startpos = position(io) 
        seek(io, endline) 
        while e<c.range.stop.character 
            e += 1 
            read(io, Char) 
        end 
        endpos = position(io) 
        doc = length(doc)==0 ? c.text.data : vcat(doc[1:startpos], c.text.data, doc[endpos+1:end])
        
        dirtystart = min(dirtystart, startpos)
        dirtystop = max(dirtystop, max(endpos, startpos+length(c.text.data)))
    end 
    server.documents[r.params.textDocument.uri].data = doc
    server.documents[r.params.textDocument.uri].blocks.typ = 0:length(doc)

    if isempty(blocks.args) || doc==""
        parseallblocks(r.params.textDocument.uri, server)
    else
        parseblocks(r.params.textDocument.uri, server, dirtystart:dirtystop)
    end
=======
    doc = server.documents[r.params.textDocument.uri]
    blocks = server.documents[r.params.textDocument.uri].blocks
    for c in r.params.contentChanges
        update(doc, c.range.start.line+1, c.range.start.character+1, c.rangeLength, c.text)
        
        for i = 1:length(blocks)
            intersect(blocks[i].range, c.range) && (blocks[i].uptodate = false)
        end
    end
    parseblocks(r.params.textDocument.uri, server) 
>>>>>>> 77714a7d
end

function JSONRPC.parse_params(::Type{Val{Symbol("textDocument/didChange")}}, params)
    return DidChangeTextDocumentParams(params)
end

function process(r::JSONRPC.Request{Val{Symbol("\$/cancelRequest")},CancelParams}, server)
    
end


function JSONRPC.parse_params(::Type{Val{Symbol("\$/cancelRequest")}}, params)
    return CancelParams(params)
end

function process(r::JSONRPC.Request{Val{Symbol("textDocument/didSave")},DidSaveTextDocumentParams}, server)
    parseallblocks(r.params.textDocument.uri, server)
end


function JSONRPC.parse_params(::Type{Val{Symbol("textDocument/didSave")}}, params)
    
    return DidSaveTextDocumentParams(params)
end<|MERGE_RESOLUTION|>--- conflicted
+++ resolved
@@ -21,13 +21,8 @@
 end
 
 function process(r::JSONRPC.Request{Val{Symbol("textDocument/didOpen")},DidOpenTextDocumentParams}, server)
-<<<<<<< HEAD
-    server.documents[r.params.textDocument.uri] = Document(r.params.textDocument.text.data, Expr(:global)) 
-    parseallblocks(r.params.textDocument.uri, server)
-=======
     server.documents[r.params.textDocument.uri] = Document(r.params.textDocument.text)
     parseblocks(r.params.textDocument.uri, server)
->>>>>>> 77714a7d
     
     if should_file_be_linted(r.params.textDocument.uri, server) 
         process_diagnostics(r.params.textDocument.uri, server) 
@@ -47,41 +42,6 @@
 end
 
 function process(r::JSONRPC.Request{Val{Symbol("textDocument/didChange")},DidChangeTextDocumentParams}, server)
-<<<<<<< HEAD
-    doc = server.documents[r.params.textDocument.uri].data
-    blocks = server.documents[r.params.textDocument.uri].blocks
-    dirtystart = length(doc)
-    dirtystop = 0
-    for c in r.params.contentChanges 
-        startline, endline = get_rangelocs(doc, c.range) 
-        io = IOBuffer(doc) 
-        seek(io, startline) 
-        s = e = 0 
-        while s<c.range.start.character 
-            s += 1 
-            read(io, Char) 
-        end 
-        startpos = position(io) 
-        seek(io, endline) 
-        while e<c.range.stop.character 
-            e += 1 
-            read(io, Char) 
-        end 
-        endpos = position(io) 
-        doc = length(doc)==0 ? c.text.data : vcat(doc[1:startpos], c.text.data, doc[endpos+1:end])
-        
-        dirtystart = min(dirtystart, startpos)
-        dirtystop = max(dirtystop, max(endpos, startpos+length(c.text.data)))
-    end 
-    server.documents[r.params.textDocument.uri].data = doc
-    server.documents[r.params.textDocument.uri].blocks.typ = 0:length(doc)
-
-    if isempty(blocks.args) || doc==""
-        parseallblocks(r.params.textDocument.uri, server)
-    else
-        parseblocks(r.params.textDocument.uri, server, dirtystart:dirtystop)
-    end
-=======
     doc = server.documents[r.params.textDocument.uri]
     blocks = server.documents[r.params.textDocument.uri].blocks
     for c in r.params.contentChanges
@@ -92,7 +52,6 @@
         end
     end
     parseblocks(r.params.textDocument.uri, server) 
->>>>>>> 77714a7d
 end
 
 function JSONRPC.parse_params(::Type{Val{Symbol("textDocument/didChange")}}, params)
