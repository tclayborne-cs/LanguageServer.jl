function uri2filepath(uri::AbstractString)
    parsed_uri = try
        URIParser.URI(uri)
    catch err
        throw(LSUriConversionFailure("Cannot parse `$uri`."))
    end

    if parsed_uri.scheme!=="file"
        return nothing
    end

    path_unescaped = URIParser.unescape(parsed_uri.path)
    host_unescaped = URIParser.unescape(parsed_uri.host)

    value = ""

    if host_unescaped!="" && length(path_unescaped)>1
        # unc path: file://shares/c$/far/boo
        value = "//$host_unescaped$path_unescaped"
    elseif length(path_unescaped)>=3 &&
            path_unescaped[1]=='/' &&
            isascii(path_unescaped[2]) && isletter(path_unescaped[2]) &&
            path_unescaped[3]==':'
        # windows drive letter: file:///c:/far/boo
        value = lowercase(path_unescaped[2]) * path_unescaped[3:end]
    else
        # other path
        value = path_unescaped
    end

    if Sys.iswindows()
        value = replace(value, '/' => '\\')
    end

    value = normpath(value)

    return value
end

function filepath2uri(file::String)
    isabspath(file) || throw(LSRelativePath("Relative path `$file` is not valid."))
    if Sys.iswindows()
        file = normpath(file)
        file = replace(file, "\\" => "/")
        file = URIParser.escape(file)
        file = replace(file, "%2F" => "/")
        if startswith(file, "//")
            # UNC path \\foo\bar\foobar
            return string("file://",file[3:end])
        else
            # windows drive letter path
            return string("file:///", file)
        end
    else
        file = normpath(file)
        file = URIParser.escape(file)
        file = replace(file, "%2F" => "/")
        return string("file://", file)
    end
end

function escape_uri(uri::AbstractString)
    if !startswith(uri, "file://") # escaping only file URI
        return uri
    end
    escaped_uri = uri[8:end] |> URIParser.unescape |> URIParser.escape
    return string("file://", replace(escaped_uri, "%2F" => "/"))
end

function should_file_be_linted(uri, server)
    !server.runlinter && return false

    uri_path = uri2filepath(uri)

    if length(server.workspaceFolders)==0 || uri_path===nothing
        return false
    else
        return any(i->startswith(uri_path, i), server.workspaceFolders)
    end
end

# CompletionItemKind(t) = t in [:String, :AbstractString] ? 1 :
#                                 t == :Function ? 3 :
#                                 t == :DataType ? 7 :
#                                 t == :Module ? 9 : 6

# SymbolKind(t) = t in [:String, :AbstractString] ? 15 :
#                         t == :Function ? 12 :
#                         t == :DataType ? 5 :
#                         t == :Module ? 2 :
#                         t == :Bool ? 17 : 13




# Find location of default datatype constructor
const DefaultTypeConstructorLoc= let def = first(methods(Int))
    Base.find_source_file(string(def.file)), def.line
end

<<<<<<< HEAD
function is_ignored(uri, server)
    fpath = uri2filepath(uri)
    fpath===nothing && return true
    fpath in server.ignorelist && return true
    for ig in server.ignorelist
        if !endswith(ig, ".jl")
            if startswith(fpath, ig)
                return true
            end
        end
    end
    return false
end

is_ignored(uri::URI2, server) = is_ignored(uri._uri, server)
=======
>>>>>>> a60c40f4

# TODO I believe this will also remove files from documents that were added
# not because they are part of the workspace, but by either StaticLint or
# the include follow logic.
function remove_workspace_files(root, server)
    for (uri, doc) in getdocuments_pair(server)
        fpath = getpath(doc)
        isempty(fpath) && continue
        get_open_in_editor(doc) && continue
        for folder in server.workspaceFolders
            if startswith(fpath, folder)
                continue
            end
            deletedocument!(server, uri)
        end
    end
end


function Base.getindex(server::LanguageServerInstance, r::Regex)
    out = []
    for (uri,doc) in getdocuments_pair(server)
        occursin(r, uri._uri) && push!(out, doc)
    end
    return out
end

function _offset_unitrange(r::UnitRange{Int}, first = true)
    return r.start-1:r.stop
end

function get_toks(doc, offset)
    ts = CSTParser.Tokenize.tokenize(get_text(doc))
    ppt = CSTParser.Tokens.RawToken(CSTParser.Tokens.ERROR, (0,0), (0,0), 1, 0, CSTParser.Tokens.NO_ERR, false, false)
    pt = CSTParser.Tokens.RawToken(CSTParser.Tokens.ERROR, (0,0), (0,0), 1, 0, CSTParser.Tokens.NO_ERR, false, false)
    t = CSTParser.Tokenize.Lexers.next_token(ts)

    while t.kind != CSTParser.Tokenize.Tokens.ENDMARKER
        if t.startbyte < offset <= t.endbyte + 1
            break
        end
        ppt = pt
        pt = t
        t = CSTParser.Tokenize.Lexers.next_token(ts)
    end
    return ppt, pt, t
end

function isvalidjlfile(path)
    endswith(path, ".jl")
end

function get_expr(x, offset, pos = 0, ignorewhitespace = false)
    if pos > offset
        return nothing
    end
    if x.args !== nothing && typof(x) !== CSTParser.NONSTDIDENTIFIER
        for a in x.args
            if pos < offset <= (pos + a.fullspan)
                return get_expr(a, offset, pos, ignorewhitespace)
            end
            pos += a.fullspan
        end
    elseif pos == 0
        return x
    elseif (pos < offset <= (pos + x.fullspan))
        ignorewhitespace && pos + x.span < offset && return nothing
        return x
    end
end

function get_expr(x, offset::UnitRange{Int}, pos = 0, ignorewhitespace = false)
    if all(pos .> offset)
        return nothing
    end
    if x.args !== nothing && typof(x) !== CSTParser.NONSTDIDENTIFIER
        for a in x.args
            if all(pos .< offset .<= (pos + a.fullspan))
                return get_expr(a, offset, pos, ignorewhitespace)
            end
            pos += a.fullspan
        end
    elseif pos == 0
        return x
    elseif all(pos .< offset .<= (pos + x.fullspan))
        ignorewhitespace && all(pos + x.span .< offset) && return nothing
        return x
    end
    pos -= x.fullspan
    if all(pos .< offset .<= (pos + x.fullspan))
        ignorewhitespace && all(pos + x.span .< offset) && return nothing
        return x
    end
end

function get_expr1(x, offset, pos = 0)
    if x.args === nothing || isempty(x.args) || typof(x) === CSTParser.NONSTDIDENTIFIER
        if pos <= offset <= pos + x.span
            return x
        else
            return nothing
        end
    else
        for i = 1:length(x.args)
            arg = x.args[i]
            if pos < offset < (pos + arg.span) # def within span
                return get_expr1(arg, offset, pos)
            elseif arg.span == arg.fullspan
                if offset == pos
                    if i == 1
                        return get_expr1(arg, offset, pos)
                    elseif CSTParser.typof(x.args[i-1]) === CSTParser.IDENTIFIER
                        return get_expr1(x.args[i-1], offset, pos)
                    else
                        return get_expr1(arg, offset, pos)
                    end
                elseif i == length(x.args) # offset == pos + arg.fullspan
                    return get_expr1(arg, offset, pos)
                end
            else
                if offset == pos
                    if i == 1
                        return get_expr1(arg, offset, pos)
                    elseif CSTParser.typof(x.args[i-1]) === CSTParser.IDENTIFIER
                        return get_expr1(x.args[i-1], offset, pos)
                    else
                        return get_expr1(arg, offset, pos)
                    end
                elseif offset == pos + arg.span
                    return get_expr1(arg, offset, pos)
                elseif offset == pos + arg.fullspan
                elseif pos+arg.span < offset < pos + arg.fullspan
                    return nothing
                end
            end
            pos += arg.fullspan
        end
        return nothing
    end
end


function get_identifier(x, offset, pos = 0)
    if pos > offset
        return nothing
    end
    if x.args !== nothing
        for a in x.args
            if pos <= offset <= (pos + a.span)
                return get_identifier(a, offset, pos)
            end
            pos += a.fullspan
        end
    elseif typof(x) === CSTParser.IDENTIFIER && (pos <= offset <= (pos + x.span)) || pos == 0
        return x
    end
end

@static if Sys.iswindows() && VERSION < v"1.3"
    function _splitdir_nodrive(a::String, b::String)
        m = match(r"^(.*?)([/\\]+)([^/\\]*)$",b)
        m === nothing && return (a,b)
        a = string(a, isempty(m.captures[1]) ? m.captures[2][1] : m.captures[1])
        a, String(m.captures[3])
    end
    function _dirname(path::String)
        m = match(r"^([^\\]+:|\\\\[^\\]+\\[^\\]+|\\\\\?\\UNC\\[^\\]+\\[^\\]+|\\\\\?\\[^\\]+:|)(.*)$"s, path)
        a, b = String(m.captures[1]), String(m.captures[2])
        _splitdir_nodrive(a,b)[1]
    end
    function _splitdrive(path::String)
        m = match(r"^([^\\]+:|\\\\[^\\]+\\[^\\]+|\\\\\?\\UNC\\[^\\]+\\[^\\]+|\\\\\?\\[^\\]+:|)(.*)$"s, path)
        String(m.captures[1]), String(m.captures[2])
    end
    function _splitdir(path::String)
        a, b = _splitdrive(path)
        _splitdir_nodrive(a,b)
    end
else
    _dirname = dirname
    _splitdir = splitdir
end

function valid_id(s::String)
    !isempty(s) && all(i == 1 ? Base.is_id_start_char(c) : Base.is_id_char(c) for (i,c) in enumerate(s))
end

function sanitize_docstring(doc::String)
    doc = replace(doc, "```jldoctest"=>"```julia")
    doc = replace(doc,"\n#"=>"\n###")
    return doc
end

function parent_file(x::EXPR)
    if parentof(x) isa EXPR
        return parent_file(parentof(x))
    elseif parentof(x) === nothing && StaticLint.haserror(x) && StaticLint.errorof(x) isa Document
        return x.meta.error
    else
        return nothing
    end
end

function resolve_op_ref(x::EXPR)
    StaticLint.hasref(x) && return true
    typof(x) !== CSTParser.OPERATOR && return false
    pf = parent_file(x)
    pf === nothing && return false
    scope = StaticLint.retrieve_scope(x)
    scope === nothing && return false

    mn = CSTParser.str_value(x)
    while scope isa StaticLint.Scope
        if StaticLint.scopehasbinding(scope, mn)
            StaticLint.setref!(x, scope.names[mn])
            return true
        elseif scope.modules isa Dict && length(scope.modules) > 0
            for (_,m) in scope.modules
                if m isa SymbolServer.ModuleStore && StaticLint.isexportedby(Symbol(mn), m)
                    StaticLint.setref!(x, m[Symbol(mn)])
                    return true
                elseif m isa StaticLint.Scope && StaticLint.scopehasbinding(m, mn)
                    StaticLint.setref!(x, m.names[mn])
                    return true
                end
            end
        end
        scope.ismodule && return false
        scope = StaticLint.parentof(scope)
    end
end<|MERGE_RESOLUTION|>--- conflicted
+++ resolved
@@ -97,25 +97,6 @@
 const DefaultTypeConstructorLoc= let def = first(methods(Int))
     Base.find_source_file(string(def.file)), def.line
 end
-
-<<<<<<< HEAD
-function is_ignored(uri, server)
-    fpath = uri2filepath(uri)
-    fpath===nothing && return true
-    fpath in server.ignorelist && return true
-    for ig in server.ignorelist
-        if !endswith(ig, ".jl")
-            if startswith(fpath, ig)
-                return true
-            end
-        end
-    end
-    return false
-end
-
-is_ignored(uri::URI2, server) = is_ignored(uri._uri, server)
-=======
->>>>>>> a60c40f4
 
 # TODO I believe this will also remove files from documents that were added
 # not because they are part of the workspace, but by either StaticLint or
