function uri2filepath(uri::AbstractString)
    uri_path = normpath(URIParser.unescape(URIParser.URI(uri).path))

    if Sys.iswindows()
        if uri_path[1] == '\\' || uri_path[1] == '/'
            uri_path = uri_path[2:end]
        end
    end
    return uri_path
end

function filepath2uri(file::String)
    if Sys.iswindows()
        file = normpath(file)
        file = replace(file, "\\" => "/")
        file = URIParser.escape(file)
        file = replace(file, "%2F" => "/")
        return string("file:///", file)
    else
        file = normpath(file)
        file = URIParser.escape(file)
        file = replace(file, "%2F" => "/")
        return string("file://", file)
    end
end

function joinuriwithpath(uri::AbstractString, path::AbstractString)
    left_file_path = uri2filepath(uri)
    combined_path = joinpath(left_file_path, path)
    return filepath2uri(combined_path)
end

function should_file_be_linted(uri, server)
    !server.runlinter && return false

    uri_path = uri2filepath(uri)

    if length(server.workspaceFolders)==0
        return false
    else
        return any(i->startswith(uri_path, i), server.workspaceFolders)
    end
end

CompletionItemKind(t) = t in [:String, :AbstractString] ? 1 :
                                t == :Function ? 3 :
                                t == :DataType ? 7 :
                                t == :Module ? 9 : 6

SymbolKind(t) = t in [:String, :AbstractString] ? 15 :
                        t == :Function ? 12 :
                        t == :DataType ? 5 :
                        t == :Module ? 2 :
                        t == :Bool ? 17 : 13




# Find location of default datatype constructor
const DefaultTypeConstructorLoc= let def = first(methods(Int))
    Base.find_source_file(string(def.file)), def.line
end

function is_ignored(uri, server)
    fpath = uri2filepath(uri)
    fpath in server.ignorelist && return true
    for ig in server.ignorelist
        if !endswith(ig, ".jl")
            if startswith(fpath, ig)
                return true
            end
        end
    end
    return false
end

is_ignored(uri::URI2, server) = is_ignored(uri._uri, server)

# function toggle_file_lint(doc, server)
#     if doc._runlinter
#         doc._runlinter = false
#         empty!(doc.diagnostics)
#     else
#         doc._runlinter = true
#         # L = lint(doc, server)
#         # doc.diagnostics = L.diagnostics
#     end
#     publish_diagnostics(doc, server)
# end

function remove_workspace_files(root, server)
    for (uri, doc) in server.documents
        fpath = uri2filepath(uri._uri)
        doc._open_in_editor && continue
        if startswith(fpath, fpath)
            for folder in server.workspaceFolders
                if startswith(fpath, folder)
                    continue
                end
                delete!(server.documents, uri)
            end
        end
    end
end

function find_root(doc::Document, server)
    path = uri2filepath(doc._uri)
    for (uri1,f) in server.documents
        for incl in f.code.state.includes
            if path == incl.file
                if doc.code.index != incl.index
                    doc.code.index = incl.index
                    doc.code.nb = incl.pos
                end

                return find_root(f, server)
            end
        end
    end
    return doc
end



function Base.getindex(server::LanguageServerInstance, r::Regex)
    out = []
    for (uri,doc) in server.documents
        occursin(r, uri._uri) && push!(out, doc)
    end
    return out
end

function _offset_unitrange(r::UnitRange{Int}, first = true)
    return r.start-1:r.stop
end

function get_toks(doc, offset)
    ts = CSTParser.Tokenize.tokenize(doc._content)
<<<<<<< HEAD
    ppt = CSTParser.Tokens.RawToken(CSTParser.Tokens.ERROR, (0,0), (0,0), 1, 0, CSTParser.Tokens.NO_ERR, false, false)
    pt = CSTParser.Tokens.RawToken(CSTParser.Tokens.ERROR, (0,0), (0,0), 1, 0, CSTParser.Tokens.NO_ERR, false, false)
=======
    ppt = CSTParser.Tokens.RawToken(CSTParser.Tokens.ERROR, (0,0), (0,0), 1, 0)
    pt = CSTParser.Tokens.RawToken(CSTParser.Tokens.ERROR, (0,0), (0,0), 1, 0)
>>>>>>> a71b9bf6
    t = CSTParser.Tokenize.Lexers.next_token(ts)
    if offset > length(doc._content)
        offset = sizeof(doc._content) - 1
    end

    while t.kind != CSTParser.Tokenize.Tokens.ENDMARKER
        if t.startbyte < offset <= t.endbyte + 1
            break
        end
        ppt = pt
        pt = t
        t = CSTParser.Tokenize.Lexers.next_token(ts)
    end
    return ppt, pt, t
end

function isvalidjlfile(path)
    isfile(path) &&
    endswith(path, ".jl") &&
    validchars(path)
end

function validchars(path)
    io = open(path)
    while !eof(io)
        c = read(io, Char)
        Base.ismalformed(c) && return false
    end
    close(io)
    return true
end

function goto_loc(x::EXPR, offset::Int, pos = 0)
    if x.args isa Vector{EXPR}
        for a in x.args
            if pos <= offset < pos + a.fullspan
                return goto_loc(a, offset, pos)
            else
                pos += a.fullspan
            end
        end
    end
    if offset == x.fullspan && !(parentof(x) isa EXPR)
        return last(x.args)
    end
    return x
end

function get_expr(x, offset, pos = 0)
    if pos > offset
        return nothing
    end
    if x.args !== nothing
        for a in x.args
            if pos < offset <= (pos + a.fullspan)
                return get_expr(a, offset, pos)
            end
            pos += a.fullspan
        end
    elseif (pos < offset <= (pos + x.fullspan)) || pos == 0
        return x
    end
end

function get_identifier(x, offset, pos = 0)
    if pos > offset
        return nothing
    end
    if x.args !== nothing
        for a in x.args
            if pos <= offset <= (pos + a.span)
                return get_identifier(a, offset, pos)
            end
            pos += a.fullspan
        end
    elseif typof(x) === CSTParser.IDENTIFIER && (pos <= offset <= (pos + x.span)) || pos == 0
        return x
    end
end

@static if Sys.iswindows() && VERSION < v"1.3"
    function _splitdir_nodrive(a::String, b::String)
        m = match(r"^(.*?)([/\\]+)([^/\\]*)$",b)
        m === nothing && return (a,b)
        a = string(a, isempty(m.captures[1]) ? m.captures[2][1] : m.captures[1])
        a, String(m.captures[3])
    end
    function _dirname(path::String)
        m = match(r"^([^\\]+:|\\\\[^\\]+\\[^\\]+|\\\\\?\\UNC\\[^\\]+\\[^\\]+|\\\\\?\\[^\\]+:|)(.*)$"s, path)
        a, b = String(m.captures[1]), String(m.captures[2])
        _splitdir_nodrive(a,b)[1]
    end
else
    _dirname = dirname
end<|MERGE_RESOLUTION|>--- conflicted
+++ resolved
@@ -136,13 +136,8 @@
 
 function get_toks(doc, offset)
     ts = CSTParser.Tokenize.tokenize(doc._content)
-<<<<<<< HEAD
     ppt = CSTParser.Tokens.RawToken(CSTParser.Tokens.ERROR, (0,0), (0,0), 1, 0, CSTParser.Tokens.NO_ERR, false, false)
     pt = CSTParser.Tokens.RawToken(CSTParser.Tokens.ERROR, (0,0), (0,0), 1, 0, CSTParser.Tokens.NO_ERR, false, false)
-=======
-    ppt = CSTParser.Tokens.RawToken(CSTParser.Tokens.ERROR, (0,0), (0,0), 1, 0)
-    pt = CSTParser.Tokens.RawToken(CSTParser.Tokens.ERROR, (0,0), (0,0), 1, 0)
->>>>>>> a71b9bf6
     t = CSTParser.Tokenize.Lexers.next_token(ts)
     if offset > length(doc._content)
         offset = sizeof(doc._content) - 1
