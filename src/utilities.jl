--- conflicted
+++ resolved
@@ -97,14 +97,9 @@
         end
 
         uri_path = lowercase(uri_path)
-<<<<<<< HEAD
-        workspace_path = lowercase(workspace_path)
-    end
-=======
     end
     return uri_path
 end
->>>>>>> bba59c72
 
 function should_file_be_linted(uri, server)
     !server.runlinter && return false
