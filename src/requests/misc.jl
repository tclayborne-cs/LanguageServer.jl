function JSONRPC.parse_params(::Type{Val{Symbol("\$/cancelRequest")}}, params)
    return CancelParams(params)
end

function process(r::JSONRPC.Request{Val{Symbol("\$/cancelRequest")},CancelParams}, server)
end


function JSONRPC.parse_params(::Type{Val{Symbol("\$/setTraceNotification")}}, params)
    return params
end

function process(r::JSONRPC.Request{Val{Symbol("\$/setTraceNotification")},Dict{String,Any}}, server)
end


function JSONRPC.parse_params(::Type{Val{Symbol("julia/lint-package")}}, params)
    return
end

function process(r::JSONRPC.Request{Val{Symbol("julia/lint-package")},Nothing}, server)
    for (uri, f) in server.documents
        @info basename(uri._uri), " ", f.code.index
    end
end


function JSONRPC.parse_params(::Type{Val{Symbol("julia/toggle-lint")}}, params)
    return TextDocumentIdentifier(params["textDocument"])
end

function process(r::JSONRPC.Request{Val{Symbol("julia/toggle-lint")},TextDocumentIdentifier}, server)
    doc = server.documents[URI2(r.uri)]
    doc._runlinter = !doc._runlinter
end


function JSONRPC.parse_params(::Type{Val{Symbol("julia/reload-modules")}}, params)
end

function process(r::JSONRPC.Request{Val{Symbol("julia/reload-modules")},Nothing}, server)
end


function JSONRPC.parse_params(::Type{Val{Symbol("julia/toggleFileLint")}}, params)
    return params
end

function process(r::JSONRPC.Request{Val{Symbol("julia/toggleFileLint")}}, server)
    # path = get(r.params, "path", "")
    # uri = get(r.params, "external", "")
    # if isdir(uri2filepath(path))
    #     for doc in values(server.documents)
    #         uri2 = doc._uri
    #         server.debug_mode && @info "LINT: ignoring $path"
    #         if startswith(uri2, uri)
    #             toggle_file_lint(doc, server)
    #         end
    #     end
    # else
    #     if uri in map(i->i._uri, values(server.documents))
    #         server.debug_mode && @info "LINT: ignoring $path"
    #         doc = server.documents[URI2(uri)]
    #         toggle_file_lint(doc, server)
    #     end
    # end
end



function JSONRPC.parse_params(::Type{Val{Symbol("julia/toggle-log")}}, params)
end

function process(r::JSONRPC.Request{Val{Symbol("julia/toggle-log")},Nothing}, server)
    server.debug_mode = !server.debug_mode
end


function JSONRPC.parse_params(::Type{Val{Symbol("julia/getCurrentBlockOffsetRange")}}, params)
    return TextDocumentPositionParams(params)
end

function process(r::JSONRPC.Request{Val{Symbol("julia/getCurrentBlockOffsetRange")}}, server)
    if !haskey(server.documents, URI2(r.params.textDocument.uri))
        send(JSONRPC.Response(r.id, CancelParams(r.id)), server)
        return
    end
    tdpp = r.params
    doc = server.documents[URI2(tdpp.textDocument.uri)]
    offset = get_offset(doc, tdpp.position)
    x = getcst(doc)
    loc = 0
    if x.typ === CSTParser.FileH
        offset > x.fullspan && return 1, x.span, x.fullspan
        for a in x.args
            if loc <= offset < loc + a.fullspan
                if a.typ === CSTParser.ModuleH
                    if loc + a.args[1].fullspan + a.args[2].fullspan < offset < loc + a.args[1].fullspan + a.args[2].fullspan + a.args[3].fullspan
                        loc0 = loc +  a.args[1].fullspan + a.args[2].fullspan
                        for b in a.args[3].args
                            if loc <= offset < loc + b.fullspan
                                p1, p2, p3 = loc + 1, loc + b.span, loc + b.fullspan
                            end
                            loc += b.fullspan
                        end
                        p1, p2, p3 = loc0 + 1, loc0 + a.span, loc0 + a.fullspan
                    else
                        p1, p2, p3 = loc + 1, loc + a.span, loc + a.fullspan
                    end
                else
                    p1, p2, p3 = loc + 1, loc + a.span, loc + a.fullspan
                end
            end
            loc += a.fullspan
        end
    else
<<<<<<< HEAD
        p1 = p2 = p3 = length(doc._content)
=======
        p1, p2, p3 = 1, x.span, x.fullspan
>>>>>>> 12522003
    end

    response = JSONRPC.Response(r.id, (length(doc._content, 1, max(1, p1)), length(doc._content, 1, p2), length(doc._content, 1, p3)))

    send(response, server)
end

function JSONRPC.parse_params(::Type{Val{Symbol("julia/activateenvironment")}}, params)
    return params
end

function process(r::JSONRPC.Request{Val{Symbol("julia/activateenvironment")}}, server)
    server.env_path = r.params
    server.symbol_server = StaticLint.SymbolServer.SymbolServerProcess(depot = server.depot_path, environment=server.env_path)
    @info "Restarted symbol server"
    server.packages = StaticLint.SymbolServer.getstore(server.symbol_server)
    @info "StaticLint store set"
    kill(server.symbol_server)

    if server.workspaceFolders != nothing
        for wkspc in server.workspaceFolders
            load_folder(wkspc, server)
        end
    end
    @info "Finished reparsing everything"
end<|MERGE_RESOLUTION|>--- conflicted
+++ resolved
@@ -114,11 +114,7 @@
             loc += a.fullspan
         end
     else
-<<<<<<< HEAD
-        p1 = p2 = p3 = length(doc._content)
-=======
         p1, p2, p3 = 1, x.span, x.fullspan
->>>>>>> 12522003
     end
 
     response = JSONRPC.Response(r.id, (length(doc._content, 1, max(1, p1)), length(doc._content, 1, p2), length(doc._content, 1, p3)))
