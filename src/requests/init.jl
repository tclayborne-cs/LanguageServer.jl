--- conflicted
+++ resolved
@@ -120,12 +120,7 @@
 end
 
 
-<<<<<<< HEAD
 function initialize_request(params::InitializeParams, server::LanguageServerInstance, conn)
-=======
-JSONRPC.parse_params(::Type{Val{Symbol("initialize")}}, params) = InitializeParams(params)
-function process(r::JSONRPC.Request{Val{Symbol("initialize")},InitializeParams}, server::LanguageServerInstance)
->>>>>>> 9e8c24ca
     # Only look at rootUri and rootPath if the client doesn't support workspaceFolders
     if ismissing(params.capabilities.workspace.workspaceFolders) || params.capabilities.workspace.workspaceFolders == false
         if !(params.rootUri isa Nothing)
@@ -139,12 +134,8 @@
         end
     end
 
-<<<<<<< HEAD
     server.clientCapabilities = params.capabilities
-=======
-    server.clientCapabilities = r.params.capabilities
-    server.clientInfo = r.params.clientInfo
->>>>>>> 9e8c24ca
+    server.clientInfo = params.clientInfo
     
     if !ismissing(params.capabilities.window) && params.capabilities.window.workDoneProgress
         server.clientcapability_window_workdoneprogress = true
