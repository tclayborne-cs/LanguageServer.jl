--- conflicted
+++ resolved
@@ -114,20 +114,20 @@
 
 JSONRPC.parse_params(::Type{Val{Symbol("initialized")}}, params) = params
 function process(r::JSONRPC.Request{Val{Symbol("initialized")}}, server)
+    server.status=:running
+
     if server.workspaceFolders !== nothing
         for wkspc in server.workspaceFolders
             load_folder(wkspc, server)
         end
     end
     request_julia_config(server)
+    
+    JSONRPCEndpoints.send_request(server.jr_endpoint, "client/registerCapability", Dict("registrations" => [Dict("id"=>"28c6550c-bd7b-11e7-abc4-cec278b6b50a", "method"=>"workspace/didChangeWorkspaceFolders")]))
 
-<<<<<<< HEAD
-    send(Dict("jsonrpc" => "2.0", "id" => "278352324", "method" => "client/registerCapability", "params" => Dict("registrations" => [Dict("id"=>"28c6550c-bd7b-11e7-abc4-cec278b6b50a", "method"=>"workspace/didChangeWorkspaceFolders")])), server)
-
-    send(Dict("jsonrpc" => "2.0", "id" => "98723548", "method" => "window/workDoneProgress/create", "params" => Dict("token" => "98237846234")), server)
-=======
-    JSONRPCEndpoints.send_request(server.jr_endpoint, "client/registerCapability", Dict("registrations" => [Dict("id"=>"28c6550c-bd7b-11e7-abc4-cec278b6b50a", "method"=>"workspace/didChangeWorkspaceFolders")]))
->>>>>>> 14e16591
+    if server.number_of_outstanding_symserver_requests > 0
+        create_symserver_progress_ui(server)
+    end
 end
 
 
