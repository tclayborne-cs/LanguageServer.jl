--- conflicted
+++ resolved
@@ -1,8 +1,5 @@
 function textDocument_signatureHelp_request(params::TextDocumentPositionParams, server::LanguageServerInstance, conn)
     doc = getdocument(server, params.textDocument.uri)
-<<<<<<< HEAD
-
-=======
     sigs = SignatureInformation[]
     # TODO The following call is just here for diagnostics
     # We currently have crashes in the call to get_offset in crash reporting
@@ -11,7 +8,6 @@
     # is merged, then the bug is simply in get_offset and we should migrate this function
     # over to use index_at. If not, then there might still be a problem in the sync protocol.
     index_at(get_text_document(doc), params.position)
->>>>>>> d327f5ad
     offset = get_offset(doc, params.position)
     x = get_expr(getcst(doc), offset)
 
