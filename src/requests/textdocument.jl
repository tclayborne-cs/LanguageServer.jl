JSONRPC.parse_params(::Type{Val{Symbol("textDocument/didOpen")}}, params) = DidOpenTextDocumentParams(params)
function process(r::JSONRPC.Request{Val{Symbol("textDocument/didOpen")},DidOpenTextDocumentParams}, server)
    server.isrunning = true
    uri = r.params.textDocument.uri
    if hasdocument(server, URI2(uri))
        doc = getdocument(server, URI2(uri))
        set_text!(doc, r.params.textDocument.text)
        doc._version = r.params.textDocument.version
        set_open_in_editor(doc, true)
        get_line_offsets(doc, true)
    else
        doc = Document(uri, r.params.textDocument.text, false, server)
        setdocument!(server, URI2(uri), doc)
        doc._version = r.params.textDocument.version
        doc._workspace_file = any(i->startswith(uri, filepath2uri(i)), server.workspaceFolders)
        doc._runlinter = !is_ignored(uri, server)
        set_open_in_editor(doc, true)
        
        try_to_load_parents(uri2filepath(uri), server)
    end
    parse_all(doc, server)
end


# JSONRPC.parse_params(::Type{Val{Symbol("julia/reloadText")}}, params) = DidOpenTextDocumentParams(params)
# function process(r::JSONRPC.Request{Val{Symbol("julia/reloadText")},DidOpenTextDocumentParams}, server)
#     server.isrunning = true
#     uri = r.params.textDocument.uri
#     if hasdocument(server, URI2(uri))
#         doc = getdocument(server, URI2(uri))
#         set_text!(doc, r.params.textDocument.text)
#         doc._version = r.params.textDocument.version
#     else
#         doc = Document(uri, r.params.textDocument.text, false, server)
#         setdocument!(server, URI2(uri), doc)
#         doc._version = r.params.textDocument.version
#         if any(i->startswith(uri, filepath2uri(i)), server.workspaceFolders)
#             doc._workspace_file = true
#         end
#         set_open_in_editor(doc, true)
#         if is_ignored(uri, server)
#             doc._runlinter = false
#         end
#     end
#     get_line_offsets(doc)
#     parse_all(doc, server)
# end

JSONRPC.parse_params(::Type{Val{Symbol("textDocument/didClose")}}, params) = DidCloseTextDocumentParams(params)
function process(r::JSONRPC.Request{Val{Symbol("textDocument/didClose")},DidCloseTextDocumentParams}, server)
    uri = r.params.textDocument.uri
    doc = getdocument(server, URI2(uri))
    empty!(doc.diagnostics)
    publish_diagnostics(doc, server)
    if is_workspace_file(doc)
        set_open_in_editor(doc, false)
    else
        if any(d.root == doc.root && d._open_in_editor for (uri, d::Document) in getdocuments_pair(server) if d != doc)
            # If any other open document shares doc's root we just mark it as closed...
            set_open_in_editor(doc, false)
        else
            # ...otherwise we delete all documents that share root with doc.
            for (u,d) in getdocuments_pair(server)
                if d.root == doc.root
                    deletedocument!(server, u)
                end
            end
        end
    end
end


JSONRPC.parse_params(::Type{Val{Symbol("textDocument/didSave")}}, params) = DidSaveTextDocumentParams(params)
function process(r::JSONRPC.Request{Val{Symbol("textDocument/didSave")},DidSaveTextDocumentParams}, server)
    uri = r.params.textDocument.uri
    doc = getdocument(server, URI2(uri))
    if r.params.text isa String
        if get_text(doc) != r.params.text
            error("Mismatch between server and client text for $(doc._uri).")
        end
    end
    parse_all(doc, server)
end


JSONRPC.parse_params(::Type{Val{Symbol("textDocument/willSave")}}, params) = WillSaveTextDocumentParams(params)
function process(r::JSONRPC.Request{Val{Symbol("textDocument/willSave")},WillSaveTextDocumentParams}, server) end


JSONRPC.parse_params(::Type{Val{Symbol("textDocument/willSaveWaitUntil")}}, params) = WillSaveTextDocumentParams(params)
function process(r::JSONRPC.Request{Val{Symbol("textDocument/willSaveWaitUntil")},WillSaveTextDocumentParams}, server)
    return TextEdit[]
end


JSONRPC.parse_params(::Type{Val{Symbol("textDocument/didChange")}}, params) = DidChangeTextDocumentParams(params)
function process(r::JSONRPC.Request{Val{Symbol("textDocument/didChange")},DidChangeTextDocumentParams}, server::LanguageServerInstance)
    doc = getdocument(server, URI2(r.params.textDocument.uri))
    if r.params.textDocument.version < doc._version
        error("The client and server have different textDocument versions for $(doc._uri).")
    end
    doc._version = r.params.textDocument.version
    
    if length(r.params.contentChanges) == 1 && !endswith(doc._uri, ".jmd") && !ismissing(first(r.params.contentChanges).range)
        tdcce = first(r.params.contentChanges)
        skipscope = _partial_update(doc, tdcce) 
        @info [round((c/sum(update_count))*100, sigdigits = 4) for c in update_count]
        if !skipscope # we've updated a teriminal expr where there's no need to run scoping.
            scopepass(getroot(doc), doc)
            StaticLint.check_all(getcst(doc), server.lint_options, server)
        end
        empty!(doc.diagnostics)
        mark_errors(doc, doc.diagnostics)
        publish_diagnostics(doc, server)
    else
        for tdcce in r.params.contentChanges
            applytextdocumentchanges(doc, tdcce)
        end
        parse_all(doc, server)
    end
end

function update_parent_spans!(x::EXPR)
    CSTParser.update_span!(x)
    if CSTParser.parentof(x) isa EXPR
        update_parent_spans!(CSTParser.parentof(x))
    end
end

const update_count = [0, 0]

# checks whether we can update a terminal token with no need to run a scopepass
# Handled states:
# 1: Digit added to existing INTEGER or FLOAT
# 2: ws added to existing ws
# 3: edits of IDENT (where not a Bindings name, part of a DOT expr or macrocall)
function _noimpact_partial_update(cst, insert_range, insert_text, old_text)
    if first(insert_range) == last(insert_range)
        # in the following we can treat an arbitrary string of spaces as a single space
        # pos is the insert offset from start of expr
        x, pos = get_insert_expr(cst, first(insert_range), first(insert_text))
        (!(x isa EXPR) || x.args !== nothing) && return false

        if length(insert_text) == 1 && _valid_number_addition(x, pos, insert_text)
            x.val = edit_string(x.val, pos, insert_text)
            x.span += 1
            x.fullspan += 1
            update_parent_spans!(x)
            update_count[1] += 1
            return true
        elseif _valid_ws_add(x, pos, insert_range, insert_text, old_text)
            x.fullspan += length(insert_text)
            update_parent_spans!(x)
            update_count[1] += 1
            return true
        elseif length(insert_text) == 1 && typof(x) === CSTParser.IDENTIFIER && _valid_id_edit(x, pos, insert_text)
            newval = edit_string(x.val, pos, insert_text)
            if (!StaticLint.hasref(x) || refof(x) isa SymbolServer.SymStore) || 
                (!StaticLint.hasbinding(x) && !_id_is_name(x) &&
                !(parentof(x) isa EXPR && typof(parentof(x)) === CSTParser.BinaryOpCall && kindof(parentof(x).args[2]) === CSTParser.Tokens.DOT) &&
                !(parentof(x) isa EXPR && typof(parentof(x)) === CSTParser.MacroName))
                x.val = newval
                x.span += 1
                x.fullspan += 1
                update_parent_spans!(x)
                update_count[1] += 1
                StaticLint.clear_ref(x)
                StaticLint.resolve_ref(x, StaticLint.retrieve_scope(x), StaticLint.State(nothing, nothing, String[], scopeof(cst), false, EXPR[], cst.meta.error.server))
                return true
            end
        end
    elseif isempty(insert_text)
        x, pos = get_deletion_expr(cst, insert_range)
        (pos == 1:0 || x.args !== nothing) && return false
        if _valid_ws_delete(x, pos, insert_range, old_text)
            x.fullspan -= (length(insert_range) - 1)
            update_parent_spans!(x)
            update_count[1] += 1
            return true
        elseif _valid_int_delete(x, pos)
            newval = string(x.val[1:first(pos)], x.val[nextind(x.val, last(pos)):end])
            x.val = newval
            x.span -= length(pos) - 1
            x.fullspan -= length(pos) - 1
            update_parent_spans!(x)
            update_count[1] += 1
            return true
        elseif typof(x) == CSTParser.IDENTIFIER && last(pos) <= x.span && length(pos) < x.span &&
                ((!StaticLint.hasref(x) || refof(x) isa SymbolServer.SymStore) || 
                (!StaticLint.hasbinding(x) && !_id_is_name(x) &&
                !(parentof(x) isa EXPR && StaticLint._binary_assert(parentof(x), CSTParser.Tokens.DOT)) &&
                !(parentof(x) isa EXPR && typof(parentof(x)) === CSTParser.MacroName)))
            newval = string(x.val[1:first(pos)], x.val[nextind(x.val, last(pos)):end])
            CSTParser.Tokenize.Lexers.next_token(CSTParser.Tokenize.tokenize(newval)).kind !== Tokens.IDENTIFIER && return false
            x.val = newval
            x.span -= length(pos) - 1
            x.fullspan -= length(pos) - 1
            update_parent_spans!(x)
            update_count[1] += 1
            StaticLint.clear_ref(x)
            StaticLint.resolve_ref(x, StaticLint.retrieve_scope(x), StaticLint.State(nothing, nothing, String[], scopeof(cst), false, EXPR[], cst.meta.error.server))
            return true
        end
    end
    return false
end

# Checks whether ws can be deleted:
# 1. only remove spaces and there remains ws
# 2. if we're deleting a newline, make sure there's still one in the remaining ws text
function _valid_ws_delete(x, pos, insert_range, old_text)
    preceding_ws = SubString(old_text, nextind(old_text, first(insert_range) - first(pos) + x.span):first(insert_range))
    trailing_ws = SubString(old_text, nextind(old_text, last(insert_range)):first(insert_range) - first(pos) + x.fullspan)
    return (x.span < first(pos) || first(pos) == x.span && last(pos) < x.fullspan) && 
    (
        all(c->c === ' ', SubString(old_text, nextind(old_text, first(insert_range)):last(insert_range))) ||
        (any(c->c === '\n', preceding_ws) || any(c->c === '\n', trailing_ws))
    )
end

function _valid_ws_add(x, pos, insert_range, insert_text, old_text)
    preceding_ws = SubString(old_text, nextind(old_text, first(insert_range) - first(pos) + x.span):first(insert_range))
    trailing_ws = SubString(old_text, nextind(old_text, last(insert_range)):first(insert_range) - first(pos) + x.fullspan)
    # needs change to allow arbitrary length additions (where no newline is added without there already being one)
    return (pos > x.span || (x.span < x.fullspan && pos == x.span)) && 
            (all(c -> c === ' ', insert_text) ||
            (all(c -> c === ' ' || c === '\n', insert_text) && (any(c -> c === '\n', preceding_ws) ||
            any(c -> c === '\n', trailing_ws))))
end

function _valid_number_addition(x, pos, insert_text)
    (CSTParser.is_integer(x) || CSTParser.is_float(x)) && isdigit(first(insert_text)) && parentof(x) isa EXPR && pos <= x.span
end

function _valid_int_delete(x, pos)
    CSTParser.is_integer(x) && last(pos) <= x.span && length(pos) < x.span
end

function _valid_id_edit(x, pos, insert_text)
    ((pos == 0 && CSTParser.Tokenize.Lexers.is_identifier_start_char(first(insert_text))) ||
    (0 < pos <= x.span && CSTParser.Tokenize.Lexers.is_identifier_char(first(insert_text)))) &&
    (newval = string(x.val[1:pos], insert_text, x.val[pos+1:end]);CSTParser.Tokenize.Lexers.next_token(CSTParser.Tokenize.tokenize(newval)).kind === Tokens.IDENTIFIER)
end

function _id_is_name(x)
    # assumes hasref(x)
    x.meta.ref isa StaticLint.Binding && x.meta.ref.name === x
end

function _partial_update(doc::Document, tdcce::TextDocumentContentChangeEvent)
    cst = getcst(doc)
    insert_range = get_offset(doc, tdcce.range)
    noimpact = _noimpact_partial_update(cst, insert_range, tdcce.text, get_text(doc))
    updated_text = edit_string(get_text(doc), insert_range, tdcce.text)
    set_text!(doc, updated_text)
    doc._line_offsets = nothing

    noimpact && return true

    update_count[2] += 1
    i1, i2, loc1, loc2 = get_update_area(cst, insert_range)
    is = insert_size(tdcce.text, insert_range)
    if isempty(updated_text)
        empty!(cst.args)
        StaticLint.clear_meta(cst)
        cst.span = cst.fullspan = 0
    elseif 0 < i1 <= i2
        old_span = cst_len(cst, i1, i2)
        ps = ParseState(updated_text, loc1)
        args = EXPR[]
        if i1 == 1 && (ps.nt.kind == CSTParser.Tokens.WHITESPACE || ps.nt.kind == CSTParser.Tokens.COMMENT)
            CSTParser.next(ps)
            push!(args, CSTParser.mLITERAL(ps.nt.startbyte, ps.nt.startbyte, "", Tokens.NOTHING))
        else
            push!(args, CSTParser.parse(ps)[1])
        end
        while ps.nt.startbyte < old_span + loc1 + is && !ps.done
            push!(args, CSTParser.parse(ps)[1])
        end
        new_span = 0
        for i = 1:length(args)
            new_span += args[i].fullspan
        end
        # remove old blocks
        while old_span + is < new_span && i2 < length(cst.args)
            i2+=1 
            old_span += cst.args[i2].fullspan
        end
        for i = i1:i2
            StaticLint.clear_meta(cst.args[i])
        end
        deleteat!(cst.args, i1:i2)

        #insert new blocks
        for a in args
            insert!(cst.args, i1, a)
            CSTParser.setparent!(cst.args[i1], cst)
            i1 += 1
        end
    else
        StaticLint.clear_meta(cst)
        cst = CSTParser.parse(updated_text, true)
    end
    CSTParser.update_span!(cst)
    doc.cst = cst
    if typof(doc.cst) === CSTParser.FileH
        doc.cst.val = doc.path
        set_doc(doc.cst, doc)
    end
    return false
end

insert_size(inserttext, insertrange) = sizeof(inserttext) - max(last(insertrange) - first(insertrange), 0) # OK, used to adjust EXPR spans

function cst_len(x, i1 = 1, i2 = length(x.args))
    n = 0
    @inbounds for i = i1:i2
        n += x.args[i].fullspan
    end    
    n
end

function get_update_area(cst, insert_range)
    loc1 = loc2 = 0
    i1 = i2 = 0
    
    while i1 < length(cst.args)
        i1 += 1
        a = cst.args[i1]
        if loc1 <= first(insert_range) <= loc1 + a.fullspan
            loc2 = loc1
            i2 = i1
            if !(loc1 <= last(insert_range) <= loc1 + a.fullspan)
                while i2 < length(cst.args)
                    i2 += 1
                    a = cst.args[i2]
                    if loc2 <= last(insert_range) <= loc2 + a.fullspan
                        if i2 < length(cst.args) && last(insert_range) <= loc2 + a.fullspan
                            i2+=1
                        end
                        break
                    end
                    loc2 += a.fullspan
                end
            elseif i2 < length(cst.args) && last(insert_range) == loc1 + a.fullspan
                i2 += 1
            end
            break
        end
        loc1 += a.fullspan
    end
    return i1, i2, loc1, loc2
end


function applytextdocumentchanges(doc::Document, tdcce::TextDocumentContentChangeEvent)
    if ismissing(tdcce.range) && ismissing(tdcce.rangeLength)
        # No range given, replace all text
        set_text!(doc, tdcce.text)
    else
        editrange = get_offset(doc, tdcce.range)
        set_text!(doc, edit_string(get_text(doc), editrange, tdcce.text))
    end
    doc._line_offsets = nothing
end

function edit_string(text, editrange, edit)
    if first(editrange) == last(editrange) == 0
<<<<<<< HEAD
        string(edit, text)
    elseif first(editrange) == 0 && last(editrange) == sizeof(text)
        edit
    elseif first(editrange) == 0
        string(edit, text[nextind(text, last(editrange)):end])
    elseif first(editrange) == last(editrange) == sizeof(text)
        string(text, edit)
    elseif last(editrange) == sizeof(text)
        string(text[1:first(editrange)], edit)
=======
        text = string(edit, text)
    elseif first(editrange) == 0 && last(editrange) == sizeof(text) # OK, this branch is probably not needed
        text = edit
    elseif first(editrange) == 0
        text = string(edit, text[nextind(text, last(editrange)):end])
    elseif first(editrange) == last(editrange) == sizeof(text) # OK, this branch is probably not needed
        text = string(text, edit)
    elseif last(editrange) == sizeof(text) # OK, this branch is probably not needed
        text = string(text[1:first(editrange)], edit)
>>>>>>> 97ca3ce7
    else
        string(text[1:first(editrange)], edit, text[min(lastindex(text), nextind(text, last(editrange))):end])
    end
end

function parse_all(doc::Document, server::LanguageServerInstance)
    ps = CSTParser.ParseState(get_text(doc))
    StaticLint.clear_meta(getcst(doc))
    if endswith(doc._uri, ".jmd")
        doc.cst, ps = parse_jmd(ps, get_text(doc))
    else
        doc.cst, ps = CSTParser.parse(ps, true)
    end
    if typof(doc.cst) === CSTParser.FileH
        doc.cst.val = doc.path
        set_doc(doc.cst, doc)
    end
    
    scopepass(getroot(doc), doc)
    StaticLint.check_all(getcst(doc), server.lint_options, server)
    empty!(doc.diagnostics)
    mark_errors(doc, doc.diagnostics)
    
    publish_diagnostics(doc, server)
end

function mark_errors(doc, out = Diagnostic[])
    line_offsets = get_line_offsets(doc)
    errs = StaticLint.collect_hints(getcst(doc))
    n = length(errs)
    n == 0 && return out
    i = 1
    start = true
    offset = errs[i][1]
    r = Int[0, 0]
    pos = 0
    nlines = length(line_offsets)
    if offset > last(line_offsets)
        line = nlines
    else
        line = 1
        io = IOBuffer(get_text(doc))
        while line < nlines
            seek(io, line_offsets[line])
            char = 0
            while line_offsets[line] <= offset < line_offsets[line + 1]  
                while offset > position(io)
                    c = read(io, Char)
                    if UInt32(c) >= 0x010000
                        char += 1
                    end
                    char += 1
                end                  
                if start
                    r[1] = line
                    r[2] = char
                    offset += errs[i][2].span
                else
                    if typof(errs[i][2]) === CSTParser.ErrorToken
                        push!(out, Diagnostic(Range(r[1] - 1, r[2], line - 1, char), 1, "Julia", "Julia", "Parsing error", missing))
                    elseif typof(errs[i][2]) === CSTParser.IDENTIFIER && !StaticLint.haserror(errs[i][2])
                        push!(out, Diagnostic(Range(r[1] - 1, r[2], line - 1, char), 2, "Julia", "Julia", "Missing reference: $(errs[i][2].val)", missing))
                    elseif StaticLint.haserror(errs[i][2]) && StaticLint.errorof(errs[i][2]) isa StaticLint.LintCodes
                        push!(out, Diagnostic(Range(r[1] - 1, r[2], line - 1, char), 3, "Julia", "Julia", get(StaticLint.LintCodeDescriptions, StaticLint.errorof(errs[i][2]), ""), missing))
                    end
                    i += 1
                    i>n && break
                    offset = errs[i][1]
                end
                start = !start
                offset = start ? errs[i][1] : errs[i][1] + errs[i][2].span
            end
            line += 1
        end
        close(io)
    end
    return out
end

function publish_diagnostics(doc::Document, server)
    if server.runlinter && server.symbol_store_ready && is_workspace_file(doc)
        publishDiagnosticsParams = PublishDiagnosticsParams(doc._uri, doc._version, doc.diagnostics)
    else
        publishDiagnosticsParams = PublishDiagnosticsParams(doc._uri, doc._version, Diagnostic[])
    end
    JSONRPCEndpoints.send_notification(server.jr_endpoint, "textDocument/publishDiagnostics", publishDiagnosticsParams)
end


function clear_diagnostics(uri::URI2, server)
    doc = getdocument(server, uri)
    empty!(doc.diagnostics)
    publishDiagnosticsParams = PublishDiagnosticsParams(doc._uri, doc._version, Diagnostic[])
    JSONRPCEndpoints.send_notification(server.jr_endpoint, "textDocument/publishDiagnostics", publishDiagnosticsParams)
end 

function clear_diagnostics(server)
    for uri in getdocuments_key(server)
        clear_diagnostics(uri, server)
    end
end

function parse_jmd(ps, str)
    currentbyte = 1
    blocks = []
    while ps.nt.kind != Tokens.ENDMARKER
        CSTParser.next(ps)
        if ps.t.kind == Tokens.CMD || ps.t.kind == Tokens.TRIPLE_CMD
            push!(blocks, (ps.t.startbyte, CSTParser.INSTANCE(ps)))
        end
    end
    top = EXPR(CSTParser.FileH, EXPR[])
    if isempty(blocks)
        return top, ps
    end

    for (startbyte, b) in blocks
        if typof(b) === CSTParser.LITERAL && kindof(b) == CSTParser.Tokens.TRIPLE_CMD && (startswith(b.val, "julia") || startswith(b.val, "{julia"))
            blockstr = b.val
            ps = CSTParser.ParseState(blockstr)
            # skip first line
            while ps.nt.startpos[1] == 1
                CSTParser.next(ps)
            end
            prec_str_size = currentbyte:startbyte + ps.nt.startbyte + 3

            push!(top.args, CSTParser.mLITERAL(length(prec_str_size), length(prec_str_size), "", CSTParser.Tokens.STRING))

            args, ps = CSTParser.parse(ps, true)
            append!(top.args, args.args)
            CSTParser.update_span!(top)
            currentbyte = top.fullspan + 1
        elseif typof(b) === CSTParser.LITERAL && kindof(b) == CSTParser.Tokens.CMD && startswith(b.val, "j ")
            blockstr = b.val
            ps = CSTParser.ParseState(blockstr)
            CSTParser.next(ps)
            prec_str_size = currentbyte:startbyte + ps.nt.startbyte + 1
            push!(top.args, CSTParser.mLITERAL(length(prec_str_size), length(prec_str_size), "", CSTParser.Tokens.STRING))

            args, ps = CSTParser.parse(ps, true)
            append!(top.args, args.args)
            CSTParser.update_span!(top)
            currentbyte = top.fullspan + 1
        end
    end

    prec_str_size = currentbyte:sizeof(str) # OK
    push!(top.args, CSTParser.mLITERAL(length(prec_str_size), length(prec_str_size), "", CSTParser.Tokens.STRING))

    return top, ps
end

function search_for_parent(dir::String, file::String, drop = 3, parents = String[])
    drop<1 && return parents
    !isdir(dir) && return parents
    !hasreadperm(dir) && return parents
    for f in readdir(dir)
        if isvalidjlfile(joinpath(dir, f))
            # Could be sped up?
            s = read(joinpath(dir, f), String)
            occursin(file, s) && push!(parents, joinpath(dir, f))
        end
    end
    search_for_parent(splitdir(dir)[1], file, drop - 1, parents)
    return parents
end


function is_parentof(parent_path, child_path, server)
    !isvalidjlfile(parent_path) && return false
    previous_server_docs = collect(getdocuments_key(server)) # additions to this to be removed at end
    # load parent file
    puri = filepath2uri(parent_path)
    if !hasdocument(server, URI2(puri))
        pdoc = Document(puri, read(parent_path, String), false, server)
        setdocument!(server, URI2(puri), pdoc)
        CSTParser.parse(get_text(pdoc))
        if typof(pdoc.cst) === CSTParser.FileH
            pdoc.cst.val = pdoc.path
            set_doc(pdoc.cst, pdoc)
        end
    else
        pdoc = getdocument(server, URI2(puri))
    end
    scopepass(getroot(pdoc), pdoc)
    # check whether child has been included automatically
    if any(uri2filepath(k._uri) == child_path for k in getdocuments_key(server) if !(k in previous_server_docs))
        cdoc = getdocument(server,URI2(filepath2uri(child_path)))
        parse_all(cdoc, server)
        scopepass(getroot(cdoc))
        return true
    else
        # clean up
        foreach(k-> !(k in previous_server_docs) && deletedocument!(server, k), getdocuments_key(server))
        return false
    end
end

function try_to_load_parents(child_path, server)
    for p in search_for_parent(splitdir(child_path)...)
        p == child_path && continue
        success = is_parentof(p, child_path, server)
        if success 
            return try_to_load_parents(p, server)
        end
    end
end

#utils
# whether to choose the lhs or rhs expr given insert `ch`
function lhs_expr_boundary(lhs, rhs, ch::Char)
    if isdigit(ch)
        if typof(rhs) === CSTParser.LITERAL && (kindof(rhs) === CSTParser.Tokens.INTEGER || kindof(rhs) === CSTParser.Tokens.FLOAT)
            return false
        elseif typof(lhs) === CSTParser.LITERAL && (kindof(lhs) === CSTParser.Tokens.INTEGER || kindof(lhs) === CSTParser.Tokens.FLOAT) && lhs.span == lhs.fullspan
            return true
        else
            # handle other numeric literals
            # handle appending digit onto end of identifier lhs.span == lhs.fullspan
        end
    elseif ch === ' ' && lhs.span < lhs.fullspan
        return true
    end
    # default to choosing rhs?
    return false
end

# gets ultimate child node at offset, makes lhs/rhs decision when offset is
# between exprs according to which expr will be modified by `ch`.
# i.e.
#  expr:     asdfsd + 123123
#  edit:             ^^
# 
# e.g. will choose the lhs (`+ `) when ch is a space ` `but will choose the rhs
# when ch is a digit
function get_insert_expr(x, offset, ch, pos = 0)
    if x.args === nothing
        if offset == pos 
            return x, 0
        elseif pos < offset < pos + x.span 
            return x, offset - pos
        elseif offset == pos + x.span
            return x, x.span
        elseif pos + x.span < offset < pos + x.fullspan
            return x, offset - pos
        elseif offset == pos + x.fullspan
            return x, x.fullspan
        else
            @warn "this had better be unreachable"
            return x, offset - pos
        end
    elseif isempty(x.args)
        return x, offset - pos
    else
        for i = 1:length(x.args)
            arg = x.args[i]
            if pos < offset < (pos + arg.span) # within expr body
                return get_insert_expr(arg, offset, ch, pos)
            elseif offset == pos # start of expr
                if i == 1
                    return get_insert_expr(arg, offset, ch, pos)
                elseif lhs_expr_boundary(x.args[i-1], x.args[i], ch)
                    return get_insert_expr(x.args[i-1], offset, ch, pos - x.args[i-1].fullspan)
                else
                    return get_insert_expr(x.args[i], offset, ch, pos)
                end
            elseif offset == pos + arg.span
                if arg.span == arg.fullspan
                    if i == length(x.args)
                        return get_insert_expr(x.args[i], offset, ch, pos)
                    else
                        # continue to next expr
                        # return get_expr2(x.args[i + 1], offset, text, pos + arg.fullspan)
                    end
                else
                    return get_insert_expr(x.args[i], offset, ch, pos)
                end
            elseif offset == pos + arg.fullspan
                if i == length(x.args)
                    return get_insert_expr(x.args[i], offset, ch, pos)
                else
                    # continue to next expr
                    # return get_expr2(x.args[i + 1], offset, text, pos + arg.fullspan)
                end
            elseif pos + arg.span < offset < pos + arg.fullspan
                return get_insert_expr(x.args[i], offset, ch, pos)
            end
            pos += arg.fullspan
        end
        return nothing, pos
    end
end

function get_deletion_expr(x::EXPR, offset_range::UnitRange{Int}, pos::Int = 0)
    if x.args === nothing && pos <= first(offset_range) && last(offset_range) <= (pos + x.fullspan) # within expr body
        return x, offset_range .- pos
    elseif x.args === nothing || isempty(x.args)
        return x, 1:0
    else
        for i in 1:length(x.args)
            arg = x.args[i]
            if pos <= first(offset_range) && last(offset_range) <= (pos + arg.fullspan) # within expr body
                return get_deletion_expr(arg, offset_range, pos)
            end
            pos += arg.fullspan
        end
    end
    return x, 1:0
end<|MERGE_RESOLUTION|>--- conflicted
+++ resolved
@@ -366,17 +366,6 @@
 
 function edit_string(text, editrange, edit)
     if first(editrange) == last(editrange) == 0
-<<<<<<< HEAD
-        string(edit, text)
-    elseif first(editrange) == 0 && last(editrange) == sizeof(text)
-        edit
-    elseif first(editrange) == 0
-        string(edit, text[nextind(text, last(editrange)):end])
-    elseif first(editrange) == last(editrange) == sizeof(text)
-        string(text, edit)
-    elseif last(editrange) == sizeof(text)
-        string(text[1:first(editrange)], edit)
-=======
         text = string(edit, text)
     elseif first(editrange) == 0 && last(editrange) == sizeof(text) # OK, this branch is probably not needed
         text = edit
@@ -386,7 +375,6 @@
         text = string(text, edit)
     elseif last(editrange) == sizeof(text) # OK, this branch is probably not needed
         text = string(text[1:first(editrange)], edit)
->>>>>>> 97ca3ce7
     else
         string(text[1:first(editrange)], edit, text[min(lastindex(text), nextind(text, last(editrange))):end])
     end
