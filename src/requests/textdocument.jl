--- conflicted
+++ resolved
@@ -318,11 +318,7 @@
         pdoc = Document(puri, content, false, server)
         setdocument!(server, URI2(puri), pdoc)
         CSTParser.parse(get_text(pdoc), true)
-<<<<<<< HEAD
         if headof(pdoc.cst) === :file
-=======
-        if typof(pdoc.cst) === CSTParser.FileH
->>>>>>> e2823f71
             pdoc.cst.val = getpath(pdoc)
             set_doc(pdoc.cst, pdoc)
         end
