JSONRPC.parse_params(::Type{Val{Symbol("textDocument/didOpen")}}, params) = DidOpenTextDocumentParams(params)
function process(r::JSONRPC.Request{Val{Symbol("textDocument/didOpen")},DidOpenTextDocumentParams}, server)
    server.isrunning = true
    uri = r.params.textDocument.uri
    if URI2(uri) in keys(server.documents)
        doc = server.documents[URI2(uri)]
        set_text!(doc, r.params.textDocument.text)
        doc._version = r.params.textDocument.version
        get_line_offsets(doc, true)
    else
        try_to_load_parents(uri2filepath(uri), server)

        if haskey(server.documents, URI2(uri))
            doc = server.documents[URI2(uri)]
        else
            doc = server.documents[URI2(uri)] = Document(uri, r.params.textDocument.text, false, server)
            doc._version = r.params.textDocument.version
            if any(i->startswith(uri, filepath2uri(i)), server.workspaceFolders)
                doc._workspace_file = true
            end
            set_open_in_editor(doc, true)
            if is_ignored(uri, server)
                doc._runlinter = false
            end
        end
    end
    parse_all(doc, server)
end


JSONRPC.parse_params(::Type{Val{Symbol("julia/reloadText")}}, params) = DidOpenTextDocumentParams(params)
function process(r::JSONRPC.Request{Val{Symbol("julia/reloadText")},DidOpenTextDocumentParams}, server)
    server.isrunning = true
    uri = r.params.textDocument.uri
    if URI2(uri) in keys(server.documents)
        doc = server.documents[URI2(uri)]
        set_text!(doc, r.params.textDocument.text)
        doc._version = r.params.textDocument.version
    else
        doc = server.documents[URI2(uri)] = Document(uri, r.params.textDocument.text, false, server)
        doc._version = r.params.textDocument.version
        if any(i->startswith(uri, filepath2uri(i)), server.workspaceFolders)
            doc._workspace_file = true
        end
        set_open_in_editor(doc, true)
        if is_ignored(uri, server)
            doc._runlinter = false
        end
    end
    get_line_offsets(doc)
    parse_all(doc, server)
end

JSONRPC.parse_params(::Type{Val{Symbol("textDocument/didClose")}}, params) = DidCloseTextDocumentParams(params)
function process(r::JSONRPC.Request{Val{Symbol("textDocument/didClose")},DidCloseTextDocumentParams}, server)
    uri = r.params.textDocument.uri
    !haskey(server.documents, URI2(uri)) && return
    doc = server.documents[URI2(uri)]
    empty!(doc.diagnostics)
    publish_diagnostics(doc, server)
    if !is_workspace_file(doc)
        delete!(server.documents, URI2(uri))
    else
        set_open_in_editor(doc, false)
    end
end


JSONRPC.parse_params(::Type{Val{Symbol("textDocument/didSave")}}, params) = DidSaveTextDocumentParams(params)
function process(r::JSONRPC.Request{Val{Symbol("textDocument/didSave")},DidSaveTextDocumentParams}, server)
    uri = r.params.textDocument.uri
    doc = server.documents[URI2(uri)]
    parse_all(doc, server)
end


JSONRPC.parse_params(::Type{Val{Symbol("textDocument/willSave")}}, params) = WillSaveTextDocumentParams(params)
function process(r::JSONRPC.Request{Val{Symbol("textDocument/willSave")},WillSaveTextDocumentParams}, server) end


JSONRPC.parse_params(::Type{Val{Symbol("textDocument/willSaveWaitUntil")}}, params) = WillSaveTextDocumentParams(params)
function process(r::JSONRPC.Request{Val{Symbol("textDocument/willSaveWaitUntil")},WillSaveTextDocumentParams}, server)
    response = JSONRPC.Response(r.id, TextEdit[])
    send(response, server)
end


JSONRPC.parse_params(::Type{Val{Symbol("textDocument/didChange")}}, params) = DidChangeTextDocumentParams(params)
function process(r::JSONRPC.Request{Val{Symbol("textDocument/didChange")},DidChangeTextDocumentParams}, server::LanguageServerInstance)
    if !haskey(server.documents, URI2(r.params.textDocument.uri))
        server.documents[URI2(r.params.textDocument.uri)] = Document(r.params.textDocument.uri, "", true, server)
    end
    doc = server.documents[URI2(r.params.textDocument.uri)]
    if r.params.textDocument.version < doc._version
<<<<<<< HEAD
        # write_transport_layer(server.pipe_out, JSON.json(Dict("jsonrpc" => "2.0", "method" => "julia/getFullText", "params" => doc._uri)), server.debug_mode)
        # return
        error("The client and server have different textDocument versions for $(doc._uri).")
=======
        send(Dict("jsonrpc" => "2.0", "method" => "julia/getFullText", "params" => doc._uri), server)
        return
>>>>>>> 369a9e28
    end
    doc._version = r.params.textDocument.version
    
    if length(r.params.contentChanges) == 1 && !endswith(doc._uri, ".jmd") && !ismissing(first(r.params.contentChanges).range)
        tdcce = first(r.params.contentChanges)
        new_cst = _partial_update(doc, tdcce) 
        scopepass(getroot(doc), doc)
        StaticLint.check_all(getcst(doc), server.lint_options, server)
        empty!(doc.diagnostics)
        mark_errors(doc, doc.diagnostics)
        publish_diagnostics(doc, server)
    else
        for tdcce in r.params.contentChanges
            applytextdocumentchanges(doc, tdcce)
        end
        parse_all(doc, server)
    end
end

function _partial_update(doc::Document, tdcce::TextDocumentContentChangeEvent)
    cst = getcst(doc)
    insert_range = get_offset(doc, tdcce.range)
    updated_text = edit_string(get_text(doc), insert_range, tdcce.text)
    set_text!(doc, updated_text)
    doc._line_offsets = nothing

    i1, i2, loc1, loc2 = get_update_area(cst, insert_range)
    is = insert_size(tdcce.text, insert_range)
    if isempty(updated_text)
        empty!(cst.args)
        StaticLint.clear_meta(cst)
        cst.span = cst.fullspan = 0
    elseif 0 < i1 <= i2
        old_span = cst_len(cst, i1, i2)
        ps = ParseState(updated_text, loc1)
        args = EXPR[]
        if i1 == 1 && (ps.nt.kind == CSTParser.Tokens.WHITESPACE || ps.nt.kind == CSTParser.Tokens.COMMENT)
            CSTParser.next(ps)
            push!(args, CSTParser.mLITERAL(ps.nt.startbyte, ps.nt.startbyte, "", Tokens.NOTHING))
        else
            push!(args, CSTParser.parse(ps)[1])
        end
        while ps.nt.startbyte < old_span + loc1 + is && !ps.done
            push!(args, CSTParser.parse(ps)[1])
        end
        new_span = 0
        for i = 1:length(args)
            new_span += args[i].fullspan
        end
        # remove old blocks
        while old_span + is < new_span && i2 < length(cst.args)
            i2+=1 
            old_span += cst.args[i2].fullspan
        end
        for i = i1:i2
            StaticLint.clear_meta(cst.args[i])
        end
        deleteat!(cst.args, i1:i2)

        #insert new blocks
        for a in args
            insert!(cst.args, i1, a)
            CSTParser.setparent!(cst.args[i1], cst)
            i1 += 1
        end
    else
        StaticLint.clear_meta(cst)
        cst = CSTParser.parse(updated_text, true)
    end
    CSTParser.update_span!(cst)
    doc.cst = cst
    if typof(doc.cst) === CSTParser.FileH
        doc.cst.val = doc.path
        set_doc(doc.cst, doc)
    end
end

insert_size(inserttext, insertrange) = sizeof(inserttext) - max(last(insertrange) - first(insertrange), 0)

function cst_len(x, i1 = 1, i2 = length(x.args))
    n = 0
    @inbounds for i = i1:i2
        n += x.args[i].fullspan
    end    
    n
end

function get_update_area(cst, insert_range)
    loc1 = loc2 = 0
    i1 = i2 = 0
    
    while i1 < length(cst.args)
        i1 += 1
        a = cst.args[i1]
        if loc1 <= first(insert_range) <= loc1 + a.fullspan
            loc2 = loc1
            i2 = i1
            if !(loc1 <= last(insert_range) <= loc1 + a.fullspan)
                while i2 < length(cst.args)
                    i2 += 1
                    a = cst.args[i2]
                    if loc2 <= last(insert_range) <= loc2 + a.fullspan
                        if i2 < length(cst.args) && last(insert_range) <= loc2 + a.fullspan
                            i2+=1
                        end
                        break
                    end
                    loc2 += a.fullspan
                end
            elseif i2 < length(cst.args) && last(insert_range) == loc1 + a.fullspan
                i2 += 1
            end
            break
        end
        loc1 += a.fullspan
    end
    return i1, i2, loc1, loc2
end


function applytextdocumentchanges(doc::Document, tdcce::TextDocumentContentChangeEvent)
    if ismissing(tdcce.range) && ismissing(tdcce.rangeLength)
        # No range given, replace all text
        set_text!(doc, tdcce.text)
    else
        editrange = get_offset(doc, tdcce.range)
        set_text!(doc, edit_string(get_text(doc), editrange, tdcce.text))
    end
    doc._line_offsets = nothing
end

function edit_string(text, editrange, edit)
    if first(editrange) == last(editrange) == 0
        text = string(edit, text)
    elseif first(editrange) == 0 && last(editrange) == sizeof(text)
        text = edit
    elseif first(editrange) == 0
        text = string(edit, text[nextind(text, last(editrange)):end])
    elseif first(editrange) == last(editrange) == sizeof(text)
        text = string(text, edit)
    elseif last(editrange) == sizeof(text)
        text = string(text[1:first(editrange)], edit)
    else
        text = string(text[1:first(editrange)], edit, text[min(lastindex(text), nextind(text, last(editrange))):end])
    end    
end

function parse_all(doc::Document, server::LanguageServerInstance)
    ps = CSTParser.ParseState(get_text(doc))
    StaticLint.clear_meta(getcst(doc))
    if endswith(doc._uri, ".jmd")
        doc.cst, ps = parse_jmd(ps, get_text(doc))
    else
        doc.cst, ps = CSTParser.parse(ps, true)
    end
    if typof(doc.cst) === CSTParser.FileH
        doc.cst.val = doc.path
        set_doc(doc.cst, doc)
    end
    
    scopepass(getroot(doc), doc)
    StaticLint.check_all(getcst(doc), server.lint_options, server)
    empty!(doc.diagnostics)
    mark_errors(doc, doc.diagnostics)
    
    publish_diagnostics(doc, server)
end

function mark_errors(doc, out = Diagnostic[])
    line_offsets = get_line_offsets(doc)
    errs = StaticLint.collect_hints(getcst(doc))
    n = length(errs)
    n == 0 && return out
    i = 1
    start = true
    offset = errs[i][1]
    r = Int[0, 0]
    pos = 0
    nlines = length(line_offsets)
    if offset > last(line_offsets)
        line = nlines
    else
        line = 1
        io = IOBuffer(get_text(doc))
        while line < nlines
            seek(io, line_offsets[line])
            char = 0
            while line_offsets[line] <= offset < line_offsets[line + 1]  
                while offset > position(io)
                    c = read(io, Char)
                    if UInt32(c) >= 0x010000
                        char += 1
                    end
                    char += 1
                end                  
                if start
                    r[1] = line
                    r[2] = char
                    offset += errs[i][2].span
                else
                    if typof(errs[i][2]) === CSTParser.ErrorToken
                        push!(out, Diagnostic(Range(r[1] - 1, r[2], line - 1, char), 1, "Julia", "Julia", "Parsing error", missing))
                    elseif typof(errs[i][2]) === CSTParser.IDENTIFIER && !StaticLint.haserror(errs[i][2])
                        push!(out, Diagnostic(Range(r[1] - 1, r[2], line - 1, char), 2, "Julia", "Julia", "Missing reference: $(errs[i][2].val)", missing))
                    elseif StaticLint.haserror(errs[i][2]) && StaticLint.errorof(errs[i][2]) isa StaticLint.LintCodes
                        push!(out, Diagnostic(Range(r[1] - 1, r[2], line - 1, char), 3, "Julia", "Julia", get(StaticLint.LintCodeDescriptions, StaticLint.errorof(errs[i][2]), ""), missing))
                    end
                    i += 1
                    i>n && break
                    offset = errs[i][1]
                end
                start = !start
                offset = start ? errs[i][1] : errs[i][1] + errs[i][2].span
            end
            line += 1
        end
        close(io)
    end
    return out
end

function publish_diagnostics(doc::Document, server)
    if server.runlinter
        publishDiagnosticsParams = PublishDiagnosticsParams(doc._uri, doc.diagnostics)
        response =  JSONRPC.Request{Val{Symbol("textDocument/publishDiagnostics")},PublishDiagnosticsParams}(nothing, publishDiagnosticsParams)
    else
        response =  JSONRPC.Request{Val{Symbol("textDocument/publishDiagnostics")},PublishDiagnosticsParams}(nothing, PublishDiagnosticsParams(doc._uri, Diagnostic[]))
    end
    send(response, server)
end


function clear_diagnostics(uri::URI2, server)
    doc = server.documents[uri]
    empty!(doc.diagnostics)
    response =  JSONRPC.Request{Val{Symbol("textDocument/publishDiagnostics")},PublishDiagnosticsParams}(nothing, PublishDiagnosticsParams(doc._uri, Diagnostic[]))
    send(response, server)
end 

function clear_diagnostics(server)
    for (uri, doc) in server.documents
        clear_diagnostics(uri, server)
    end
end

function parse_jmd(ps, str)
    currentbyte = 1
    blocks = []
    while ps.nt.kind != Tokens.ENDMARKER
        CSTParser.next(ps)
        if ps.t.kind == Tokens.CMD || ps.t.kind == Tokens.TRIPLE_CMD
            push!(blocks, (ps.t.startbyte, CSTParser.INSTANCE(ps)))
        end
    end
    top = EXPR(CSTParser.Block, EXPR[])
    if isempty(blocks)
        return top, ps
    end

    for (startbyte, b) in blocks
        if typof(b) === CSTParser.LITERAL && kindof(b) == CSTParser.Tokens.TRIPLE_CMD && (startswith(b.val, "julia") || startswith(b.val, "{julia"))
            blockstr = b.val
            ps = CSTParser.ParseState(blockstr)
            # skip first line
            while ps.nt.startpos[1] == 1
                CSTParser.next(ps)
            end
            prec_str_size = currentbyte:startbyte + ps.nt.startbyte + 3

            push!(top.args, CSTParser.mLITERAL(sizeof(str[prec_str_size]), sizeof(str[prec_str_size]) , "", CSTParser.Tokens.STRING))

            args, ps = CSTParser.parse(ps, true)
            append!(top.args, args.args)
            CSTParser.update_span!(top)
            currentbyte = top.fullspan + 1
        elseif typof(b) === CSTParser.LITERAL && kindof(b) == CSTParser.Tokens.CMD && startswith(b.val, "j ")
            blockstr = b.val
            ps = CSTParser.ParseState(blockstr)
            CSTParser.next(ps)
            prec_str_size = currentbyte:startbyte + ps.nt.startbyte + 1
            push!(top.args, CSTParser.mLITERAL(sizeof(str[prec_str_size]), sizeof(str[prec_str_size]), "", CSTParser.Tokens.STRING))

            args, ps = parse(ps, true)
            append!(top.args, args.args)
            CSTParser.update_span!(top)
            currentbyte = top.fullspan + 1
        end
    end
    prec_str_size = currentbyte:sizeof(str)
    push!(top.args, CSTParser.mLITERAL(sizeof(str[prec_str_size]), sizeof(str[prec_str_size]), "", CSTParser.Tokens.STRING))

    return top, ps
end

function search_for_parent(dir::String, file::String, drop = 3, parents = String[])
    drop<1 && return parents
    !isdir(dir) && return parents
    for f in readdir(dir)
        if endswith(f, ".jl")
            # Could be sped up?
            s = read(joinpath(dir, f), String)
            occursin(file, s) && push!(parents, joinpath(dir, f))
        end
    end
    search_for_parent(splitdir(dir)[1], file, drop - 1, parents)
    return parents
end


function is_parentof(parent_path, child_path, server)
    !(hasreadperm(parent_path) && isvalidjlfile(parent_path)) && return false
    previous_server_docs = collect(keys(server.documents)) # additions to this to be removed at end
    # load parent file
    puri = filepath2uri(parent_path)
    pdoc = server.documents[URI2(puri)] = Document(puri, read(parent_path, String), false, server)
    parse_all
    CSTParser.parse(get_text(pdoc))
    if typof(pdoc.cst) === CSTParser.FileH
        pdoc.cst.val = pdoc.path
        set_doc(pdoc.cst, pdoc)
    end
    scopepass(getroot(pdoc), pdoc)
    # check whether child has been included automatically
    if any(uri2filepath(k._uri) == child_path for k in keys(server.documents) if !(k in previous_server_docs))
        cdoc = server.documents[URI2(filepath2uri(child_path))]
        parse_all(cdoc, server)
        scopepass(getroot(cdoc))
        return true
    else
        # clean up
        foreach(k-> !(k in previous_server_docs) && delete!(server.documents, k), keys(server.documents))
        return false
    end
end

function try_to_load_parents(child_path, server)
    for p in search_for_parent(splitdir(child_path)...)
        success = is_parentof(p, child_path, server)
        if success 
            return try_to_load_parents(p, server)
        end
    end
end<|MERGE_RESOLUTION|>--- conflicted
+++ resolved
@@ -92,14 +92,9 @@
     end
     doc = server.documents[URI2(r.params.textDocument.uri)]
     if r.params.textDocument.version < doc._version
-<<<<<<< HEAD
-        # write_transport_layer(server.pipe_out, JSON.json(Dict("jsonrpc" => "2.0", "method" => "julia/getFullText", "params" => doc._uri)), server.debug_mode)
+        # send(Dict("jsonrpc" => "2.0", "method" => "julia/getFullText", "params" => doc._uri), server)
         # return
         error("The client and server have different textDocument versions for $(doc._uri).")
-=======
-        send(Dict("jsonrpc" => "2.0", "method" => "julia/getFullText", "params" => doc._uri), server)
-        return
->>>>>>> 369a9e28
     end
     doc._version = r.params.textDocument.version
     
