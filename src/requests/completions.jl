--- conflicted
+++ resolved
@@ -175,13 +175,8 @@
         if StaticLint.isexportedby(n, m) || inclexported
             push!(CIs, CompletionItem(n, _completion_kind(v, server), MarkupContent(sanitize_docstring(v.doc)), TextEdit(rng, n[nextind(n,sizeof(spartial)):end])))
         elseif dotcomps
-<<<<<<< HEAD
-            rng1 = Range(Position(rng.start.line, rng.start.character - sizeof(spartial)), rng.stop) # AUDIT: PROBLEM?: combining utf16 character offset with byte offset, no current impact
+            rng1 = Range(Position(rng.start.line, rng.start.character - sizeof(spartial)), rng.stop)
             push!(CIs, CompletionItem(n, _completion_kind(v, server), MarkupContent(sanitize_docstring(v.doc)), TextEdit(rng1, string(m.name, ".", n))))
-=======
-            rng1 = Range(Position(rng.start.line, rng.start.character - sizeof(spartial)), rng.stop)
-            push!(CIs, CompletionItem(n, _completion_kind(v, server), MarkupContent(sanitize_docstring(v.doc)), TextEdit(rng1, string(m.name, ".", n)))) 
->>>>>>> 4fedb824
         end
     end
 end
