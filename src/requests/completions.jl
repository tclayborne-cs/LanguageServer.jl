--- conflicted
+++ resolved
@@ -193,32 +193,13 @@
             v = SymbolServer._lookup(v, getsymbols(getenv(state)), true)
             v === nothing && return
         end
-<<<<<<< HEAD
-        if StaticLint.isexportedby(n, m) || inclexported
-            add_completion_item(state, CompletionItem(n, _completion_kind(v), get_typed_definition(v), MarkupContent(sanitize_docstring(v.doc)), texteditfor(state, spartial, n)))
-        elseif dotcomps
-            push!(state.completions, CompletionItem(n, _completion_kind(v), get_typed_definition(v), MarkupContent(sanitize_docstring(v.doc)), texteditfor(state, spartial, string(m.name, ".", n))))
-        elseif length(spartial) > 3 && !variable_already_imported(m, n, state)
-            if state.server.completion_mode === :import
-                # These are non-exported names and require the insertion of a :using statement.
-                # We need to insert this statement at the start of the current top-level scope (e.g. Main or a module) and tag it onto existing :using statements if possible.
-                ci = CompletionItem(n, _completion_kind(v), missing, string(coalesce(get_typed_definition(v), ""), " (explicit import)"),
-                    MarkupContent(sanitize_docstring(v.doc)), missing, missing, missing, missing, missing, InsertTextFormats.PlainText,
-                    texteditfor(state, spartial, n), textedit_to_insert_using_stmt(m, n, state), missing, missing, "import")
-                add_completion_item(state, ci)
-            elseif state.server.completion_mode === :qualify
-                add_completion_item(state, CompletionItem(string(m.name, ".", n), _completion_kind(v), missing,
-                    get_typed_definition(v), MarkupContent(sanitize_docstring(v.doc)), missing,
-                    missing, string(n), missing, missing, InsertTextFormats.PlainText, texteditfor(state, spartial, string(m.name, ".", n)),
-                    missing, missing, missing, missing))
-=======
         if StaticLint.isexportedby(canonical_name, m) || inclexported
             foreach(possible_names) do n
-                add_completion_item(state, CompletionItem(n, _completion_kind(v), MarkupContent(sanitize_docstring(v.doc)), texteditfor(state, spartial, n)))
+                add_completion_item(state, CompletionItem(n, _completion_kind(v), get_typed_definition(v), MarkupContent(sanitize_docstring(v.doc)), texteditfor(state, spartial, n)))
             end
         elseif dotcomps
             foreach(possible_names) do n
-                push!(state.completions, CompletionItem(n, _completion_kind(v), MarkupContent(sanitize_docstring(v.doc)), texteditfor(state, spartial, string(m.name, ".", n))))
+                push!(state.completions, CompletionItem(n, _completion_kind(v), get_typed_definition(v), MarkupContent(sanitize_docstring(v.doc)), texteditfor(state, spartial, string(m.name, ".", n))))
             end
         elseif length(spartial) > 3 && !variable_already_imported(m, canonical_name, state)
             if state.server.completion_mode === :import
@@ -237,7 +218,6 @@
                         missing, string(n), missing, missing, InsertTextFormats.PlainText, texteditfor(state, spartial, string(m.name, ".", n)),
                         missing, missing, missing, missing))
                 end
->>>>>>> b339b873
             end
         end
     end
@@ -290,13 +270,9 @@
                     documentation = get_tooltip(n[2], documentation, state.server)
                     sanitize_docstring(documentation)
                 end
-<<<<<<< HEAD
-                add_completion_item(state, CompletionItem(n[1], _completion_kind(n[2]), get_typed_definition(n[2]), MarkupContent(documentation), texteditfor(state, spartial, n[1])))
-=======
                 foreach(possible_names) do nn
-                    add_completion_item(state, CompletionItem(nn, _completion_kind(n[2]), MarkupContent(documentation), texteditfor(state, spartial, nn)))
-                end
->>>>>>> b339b873
+                    add_completion_item(state, CompletionItem(nn, _completion_kind(n[2]), get_typed_definition(n[2]), MarkupContent(documentation), texteditfor(state, spartial, nn)))
+                end
             end
         end
     end
