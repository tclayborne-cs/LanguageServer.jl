_ispath(s) = false
function _ispath(s::String)
    try
        return ispath(s)
    catch e
        return false
    end
end

JSONRPC.parse_params(::Type{Val{Symbol("textDocument/completion")}}, params) = CompletionParams(params)
function process(r::JSONRPC.Request{Val{Symbol("textDocument/completion")},CompletionParams}, server)
    if !haskey(server.documents, URI2(r.params.textDocument.uri))
        send(JSONRPC.Response(r.id, CancelParams(r.id)), server)
        return
    end
    
    CIs = CompletionItem[]
    doc = server.documents[URI2(r.params.textDocument.uri)]
    offset = get_offset(doc, r.params.position)
    rng = Range(doc, offset:offset)
    ppt, pt, t, is_at_end  = get_partial_completion(doc, offset)
    x = get_expr(getcst(doc), offset)

    if pt isa CSTParser.Tokens.Token && pt.kind == CSTParser.Tokenize.Tokens.BACKSLASH 
        #latex completion
        latex_completions(doc, offset, CSTParser.Tokenize.untokenize(t), CIs)
    elseif ppt isa CSTParser.Tokens.Token && ppt.kind == CSTParser.Tokenize.Tokens.BACKSLASH && pt isa CSTParser.Tokens.Token && pt.kind === CSTParser.Tokens.CIRCUMFLEX_ACCENT
        latex_completions(doc, offset, join(CSTParser.Tokenize.untokenize(pt), CSTParser.Tokenize.untokenize(t)), CIs)
    elseif t isa CSTParser.Tokens.Token && t.kind == CSTParser.Tokenize.Tokens.STRING
        path_completion(doc, offset, rng, t, CIs)
    elseif x isa EXPR && parentof(x) !== nothing && (typof(parentof(x)) === CSTParser.Using || typof(parentof(x)) === CSTParser.Import || typof(parentof(x)) === CSTParser.ImportAll)
        import_completions(doc, offset, rng, ppt, pt, t, is_at_end ,x, CIs, server)
    elseif t isa CSTParser.Tokens.Token && t.kind == CSTParser.Tokens.DOT && pt isa CSTParser.Tokens.Token && pt.kind == CSTParser.Tokens.IDENTIFIER 
        #getfield completion, no partial
        px = get_expr(getcst(doc), offset - (1 + t.endbyte - t.startbyte))
        _get_dot_completion(px, "", rng, CIs, server)
    elseif t isa CSTParser.Tokens.Token && t.kind == CSTParser.Tokens.IDENTIFIER && pt isa CSTParser.Tokens.Token && pt.kind == CSTParser.Tokens.DOT && ppt isa CSTParser.Tokens.Token && ppt.kind == CSTParser.Tokens.IDENTIFIER
        #getfield completion, partial
        px = get_expr(getcst(doc), offset - (1 + t.endbyte - t.startbyte) - (1 + pt.endbyte - pt.startbyte)) # get offset 2 tokens back
        _get_dot_completion(px, t.val, rng, CIs, server)
    elseif t isa CSTParser.Tokens.Token && t.kind == CSTParser.Tokens.IDENTIFIER
        #token completion
        if is_at_end && x !== nothing
            if pt isa CSTParser.Tokens.Token && pt.kind == CSTParser.Tokens.AT_SIGN
                spartial = string("@", t.val)
            else
                spartial = t.val
            end
            kw_completion(doc, spartial, ppt, pt, t, CIs, offset)
            rng = Range(doc, offset:offset)
            collect_completions(x, spartial, rng, CIs, server, false)
        end
    end

    send(JSONRPC.Response(r.id, CompletionList(true, unique(CIs))), server)
end

function get_partial_completion(doc, offset)
    ppt, pt, t = toks = get_toks(doc, offset)
    is_at_end = offset == t.endbyte + 1
    return ppt, pt, t, is_at_end
end

function latex_completions(doc, offset, partial, CIs)
    partial = string("\\", partial)
    for (k, v) in REPL.REPLCompletions.latex_symbols
        if startswith(string(k), partial)
            t1 = TextEdit(Range(doc, offset-sizeof(partial)+1:offset), "")
            t2 = TextEdit(Range(doc, offset-sizeof(partial):offset-sizeof(partial)+1), v)
            push!(CIs, CompletionItem(k[2:end], 11, missing, v, missing, missing, missing, missing, missing, missing, t1, TextEdit[t2], missing, missing, missing))
        end
    end
end

function kw_completion(doc, spartial, ppt, pt, t, CIs, offset)
    length(spartial) == 0 && return
    fc = first(spartial)
    if startswith("abstract", spartial)
    elseif fc == 'b'
        if startswith("baremodule", spartial)
            push!(CIs, CompletionItem("baremodule", 14, "baremodule", TextEdit(Range(doc, offset:offset), "baremodule \$0\nend"[length(spartial) + 1:end])))
        end
        if startswith("begin", spartial)
            push!(CIs, CompletionItem("begin", 14, "begin", TextEdit(Range(doc, offset:offset), "begin\n    \$0\nend"[length(spartial) + 1:end])))
        end
        if startswith("break", spartial)
            push!(CIs, CompletionItem("break", 14, "break", TextEdit(Range(doc, offset:offset), "break"[length(spartial) + 1:end])))
        end
    elseif fc == 'c'
        if startswith("catch", spartial)
            push!(CIs, CompletionItem("catch", 14, "catch", TextEdit(Range(doc, offset:offset), "catch"[length(spartial) + 1:end])))
        end
        if startswith("const", spartial)
            push!(CIs, CompletionItem("const", 14, "const", TextEdit(Range(doc, offset:offset), "const \$0"[length(spartial) + 1:end])))
        end
        if startswith("continue", spartial)
            push!(CIs, CompletionItem("continue", 14, "continue", TextEdit(Range(doc, offset:offset), "continue"[length(spartial) + 1:end])))
        end
    elseif startswith("do", spartial)
        push!(CIs, CompletionItem("do", 14, "do", TextEdit(Range(doc, offset:offset), "do \$0\n end"[length(spartial) + 1:end])))
    elseif fc == 'e'
        if startswith("else", spartial)
            push!(CIs, CompletionItem("else", 14, "else", TextEdit(Range(doc, offset:offset), "else"[length(spartial) + 1:end])))
        end
        if startswith("elseif", spartial)
            push!(CIs, CompletionItem("elseif", 14, "elseif", TextEdit(Range(doc, offset:offset), "elseif"[length(spartial) + 1:end])))
        end
        if startswith("end", spartial)
            push!(CIs, CompletionItem("end", 14, "end", TextEdit(Range(doc, offset:offset), "end"[length(spartial) + 1:end])))
        end
        if startswith("export", spartial)
            push!(CIs, CompletionItem("export", 14, "export", TextEdit(Range(doc, offset:offset), "export \$0"[length(spartial) + 1:end])))
        end
    elseif fc == 'f'
        if startswith("finally", spartial)
            push!(CIs, CompletionItem("finally", 14, "finally", TextEdit(Range(doc, offset:offset), "finally"[length(spartial) + 1:end])))
        end
        if startswith("for", spartial)
            push!(CIs, CompletionItem("for", 14, "for", TextEdit(Range(doc, offset:offset), "for \$1 in \$2\n    \$0\nend"[length(spartial) + 1:end])))
        end
        if startswith("function", spartial)
            push!(CIs, CompletionItem("function", 14, "function", TextEdit(Range(doc, offset:offset), "function \$1(\$2)\n    \$0\nend"[length(spartial) + 1:end])))
        end
    elseif startswith("global", spartial)
        push!(CIs, CompletionItem("global", 14, "global", TextEdit(Range(doc, offset:offset), "global \$0\n"[length(spartial) + 1:end])))
    elseif fc == 'i'
        if startswith("if", spartial)
            push!(CIs, CompletionItem("if", 14, "if", TextEdit(Range(doc, offset:offset), "if \$0\nend"[length(spartial) + 1:end])))
        end
        if startswith("import", spartial)
            push!(CIs, CompletionItem("import", 14, "import", TextEdit(Range(doc, offset:offset), "import \$0\n"[length(spartial) + 1:end])))
        end
        if startswith("importall", spartial)
            push!(CIs, CompletionItem("importall", 14, "importall", TextEdit(Range(doc, offset:offset), "importall \$0\n"[length(spartial) + 1:end])))
        end
    elseif fc == 'l'
        if startswith("let", spartial)
            push!(CIs, CompletionItem("let", 14, "let", TextEdit(Range(doc, offset:offset), "let \$1\n    \$0\nend"[length(spartial) + 1:end])))
        end
        if startswith("local", spartial)
            push!(CIs, CompletionItem("local", 14, "local", TextEdit(Range(doc, offset:offset), "local \$0\n"[length(spartial) + 1:end])))
        end
    elseif fc == 'm'
        if startswith("macro", spartial)
            push!(CIs, CompletionItem("macro", 14, "macro", TextEdit(Range(doc, offset:offset), "macro \$1(\$2)\n    \$0\nend"[length(spartial) + 1:end])))
        end
        if startswith("module", spartial)
            push!(CIs, CompletionItem("module", 14, "module", TextEdit(Range(doc, offset:offset), "module \$0\nend"[length(spartial) + 1:end])))
        end
        if startswith("mutable", spartial)
            push!(CIs, CompletionItem("mutable", 14, "mutable", TextEdit(Range(doc, offset:offset), "mutable struct \$1\n    \$0\nend"[length(spartial) + 1:end])))
        end
    elseif startswith("outer", spartial)
        push!(CIs, CompletionItem("outer", 14, "outer", TextEdit(Range(doc, offset:offset), "outer"[length(spartial) + 1:end])))
    elseif startswith("primitive", spartial)
        push!(CIs, CompletionItem("primitive", 14, "primitive", TextEdit(Range(doc, offset:offset), "primitive type \$1\n    \$0\nend"[length(spartial) + 1:end])))
    elseif startswith("quote", spartial)
        push!(CIs, CompletionItem("quote", 14, "quote", TextEdit(Range(doc, offset:offset), "quote\n    \$0\nend"[length(spartial) + 1:end])))
    elseif startswith("return", spartial)
        push!(CIs, CompletionItem("return", 14, "return", TextEdit(Range(doc, offset:offset), "return \$0\n"[length(spartial) + 1:end])))
    elseif startswith("struct", spartial)
        push!(CIs, CompletionItem("struct", 14, "struct", TextEdit(Range(doc, offset:offset), "struct \$1\n    \$0\nend"[length(spartial) + 1:end])))
    elseif fc == 't'
        if startswith("try", spartial)
            push!(CIs, CompletionItem("try", 14, "try", TextEdit(Range(doc, offset:offset), "try \$1\n    \$0\ncatch\nend"[length(spartial) + 1:end])))
        end
    elseif startswith("using", spartial)
        push!(CIs, CompletionItem("using", 14, "using", TextEdit(Range(doc, offset:offset), "using \$0\n"[length(spartial) + 1:end])))
    elseif startswith("while", spartial)
        push!(CIs, CompletionItem("while", 14, "while", TextEdit(Range(doc, offset:offset), "while \$1\n    \$0\nend"[length(spartial) + 1:end])))
    end
end

function collect_completions(m::SymbolServer.ModuleStore, spartial, rng, CIs, server, exportedonly = false)
    for val in m.vals
        n, v = val[1], val[2]
        startswith(n, ".") && continue
        v isa String && continue
        !startswith(n, spartial) && continue
        if v isa SymbolServer.PackageRef 
            v = SymbolServer._lookup(v, getsymbolserver(server))
            v === nothing && return 
        end
        if exportedonly && !(n in m.exported)
            rng1 = Range(Position(rng.start.line, rng.start.character - sizeof(spartial)), rng.stop)
            push!(CIs, CompletionItem(n, _completion_kind(v, server), MarkupContent(v.doc), TextEdit(rng1, string(m.name, ".", n)))) 
        else
            push!(CIs, CompletionItem(n, _completion_kind(v, server), MarkupContent(v.doc), TextEdit(rng, n[nextind(n,sizeof(spartial)):end]))) 
        end
        
    end
end

function collect_completions(x::EXPR, spartial, rng, CIs, server, exportedonly = false)
    if scopeof(x) !== nothing
        collect_completions(scopeof(x), spartial, rng, CIs, server, exportedonly)
        if scopeof(x).modules isa Dict
            for m in scopeof(x).modules
                collect_completions(m[2], spartial, rng, CIs, server, exportedonly)
            end
        end
    end
    if parentof(x) !== nothing && typof(x) !== CSTParser.ModuleH && typof(x) !== CSTParser.BareModule
        return collect_completions(parentof(x), spartial, rng, CIs, server, exportedonly)
    else
        return
    end
end

function collect_completions(x::StaticLint.Scope, spartial, rng, CIs, server, exportedonly = false)
    if x.names !== nothing
        for n in x.names
            if startswith(n[1], spartial)
                push!(CIs, CompletionItem(n[1], _completion_kind(n[2], server), MarkupContent(n[1]), TextEdit(rng, n[1][nextind(n[1],sizeof(spartial)):end])))
            end
        end
    end
end

function _get_dot_completion(px, spartial, rng, CIs, server)
    if px !== nothing
        if refof(px) isa StaticLint.Binding
            if refof(px).val isa StaticLint.SymbolServer.ModuleStore
                collect_completions(refof(px).val, spartial, rng, CIs, server)
            elseif refof(px).type isa SymbolServer.DataTypeStore
                for a in refof(px).type.fields
                    if startswith(a, spartial)
                        push!(CIs, CompletionItem(a, 2, MarkupContent(a), TextEdit(rng, a[nextind(a,sizeof(spartial)):end])))
                    end
                end
            elseif refof(px).type isa StaticLint.Binding && refof(px).type.val isa SymbolServer.DataTypeStore
                for a in refof(px).type.val.fields
                    if startswith(a, spartial)
                        push!(CIs, CompletionItem(a, 2, MarkupContent(a), TextEdit(rng, a[nextind(a,sizeof(spartial)):end])))
                    end
                end
            elseif refof(px).val isa EXPR && typof(refof(px).val) === CSTParser.ModuleH && scopeof(refof(px).val) isa StaticLint.Scope
                collect_completions(scopeof(refof(px).val), spartial, rng, CIs, server)
            elseif refof(px).type isa StaticLint.Binding && refof(px).type.val isa EXPR && CSTParser.defines_struct(refof(px).type.val) && scopeof(refof(px).type.val) isa StaticLint.Scope
                collect_completions(scopeof(refof(px).type.val), spartial, rng, CIs, server)
            end
        elseif refof(px) isa StaticLint.SymbolServer.ModuleStore
            collect_completions(refof(px), spartial, rng, CIs, server)
        end
    end
end

function _completion_kind(b ,server)
    if b isa StaticLint.Binding
        if b.type == getsymbolserver(server)["Core"].vals["String"]
            return 1
        elseif b.type == getsymbolserver(server)["Core"].vals["Function"]
            return 2
        elseif b.type == getsymbolserver(server)["Core"].vals["Module"]
            return 9
        elseif b.type == getsymbolserver(server)["Core"].vals["Int"] || b.type == getsymbolserver(server)["Core"].vals["Float64"]
            return 12
        elseif b.type == getsymbolserver(server)["Core"].vals["DataType"]
            return 22
        else 
            return 13
        end
    elseif b isa SymbolServer.ModuleStore || b isa SymbolServer.PackageRef
        return 9
    elseif b isa SymbolServer.MethodStore
        return 2        
    elseif b isa SymbolServer.FunctionStore
        return 3
    elseif b isa SymbolServer.DataTypeStore
        return 22
    else 
        return 6
    end
end

function get_import_root(x::EXPR)
    for i = 1:length(x.args)
        if typof(x.args[i]) === CSTParser.OPERATOR && kindof(x.args[i]) === CSTParser.Tokens.COLON && i > 2
            return x.args[i-1]
        end
    end
    return nothing
end

function path_completion(doc, offset, rng, t, CIs)
    if t.kind == CSTParser.Tokenize.Tokens.STRING
        path, partial = splitdir(t.val[2:prevind(t.val, lastindex(t.val))])
    else
        path, partial = splitdir(t.val[4:prevind(t.val, lastindex(t.val), 3)])
    end
    if !startswith(path, "/")
        path = joinpath(_dirname(uri2filepath(doc._uri)), path)
    end
    if _ispath(path)
        fs = readdir(path)
        for f in fs
            if startswith(f, partial)
                if isdir(joinpath(path, f))
                    f = string(f, "/")
                end
                push!(CIs, CompletionItem(f, 17, f, TextEdit(rng, f[length(partial) + 1:end])))
            end
        end
    end
    if isempty(CIs)
        ind = lastindex(partial)
        while ind >= 1
            if partial[ind] == '\\'
                latex_completions(doc, offset, partial[ind+1:end], CIs)
                break
            end
            ind = prevind(partial, ind)
        end
    end
end

function import_completions(doc, offset, rng, ppt, pt, t, is_at_end ,x, CIs, server)
    import_statement = parentof(x)
    import_root = get_import_root(import_statement)
    if (t.kind == CSTParser.Tokens.WHITESPACE && pt.kind ∈ (CSTParser.Tokens.USING,CSTParser.Tokens.IMPORT,CSTParser.Tokens.IMPORTALL,CSTParser.Tokens.COMMA,CSTParser.Tokens.COLON)) || 
        (t.kind in (CSTParser.Tokens.COMMA,CSTParser.Tokens.COLON))
        #no partial, no dot
        if import_root !== nothing && refof(import_root) isa SymbolServer.ModuleStore
            for (n,m) in refof(import_root).vals
                if startswith(n, t.val)
<<<<<<< HEAD
                    push!(CIs, CompletionItem(n, _completion_kind(m, server), MarkupContent(m isa SymbolServer.SymStore ? m.doc : n), TextEdit(rng, n[length(t.val) + 1:end]), TextEdit[], 1))
=======
                    push!(CIs, CompletionItem(n, _completion_kind(m, server), MarkupContent(m isa SymbolServer.SymStore ? m.doc : n), TextEdit(rng, n[length(t.val) + 1:end])))
>>>>>>> eaf47406
                end
            end
        else
            for (n,m) in StaticLint.getsymbolserver(server)
                startswith(n, ".") && continue
<<<<<<< HEAD
                push!(CIs, CompletionItem(n, 9, MarkupContent(m.doc), TextEdit(rng, n), TextEdit[], 1))
=======
                push!(CIs, CompletionItem(n, 9, MarkupContent(m.doc), TextEdit(rng, n)))
>>>>>>> eaf47406
            end
        end
    elseif t.kind == CSTParser.Tokens.DOT && pt.kind == CSTParser.Tokens.IDENTIFIER
        #no partial, dot
        if haskey(getsymbolserver(server), pt.val)
            collect_completions(getsymbolserver(server)[pt.val], "", rng, CIs, server)
        end
    elseif t.kind == CSTParser.Tokens.IDENTIFIER && is_at_end 
        #partial
        if pt.kind == CSTParser.Tokens.DOT && ppt.kind == CSTParser.Tokens.IDENTIFIER
            if haskey(StaticLint.getsymbolserver(server), ppt.val)
                rootmod = StaticLint.getsymbolserver(server)[ppt.val]
                for (n,m) in rootmod.vals
                    if startswith(n, t.val)
                        push!(CIs, CompletionItem(n, _completion_kind(m, server), MarkupContent(m isa SymbolServer.SymStore ? m.doc : n), TextEdit(rng, n[length(t.val) + 1:end])))
                    end
                end
            end
        else
            if import_root !== nothing && refof(import_root) isa SymbolServer.ModuleStore
                for (n,m) in refof(import_root).vals
                    if startswith(n, t.val)
<<<<<<< HEAD
                        push!(CIs, CompletionItem(n, _completion_kind(m, server), MarkupContent(m isa SymbolServer.SymStore ? m.doc : n), TextEdit(rng, n[length(t.val) + 1:end]), TextEdit[], 1))
=======
                        push!(CIs, CompletionItem(n, _completion_kind(m, server), MarkupContent(m isa SymbolServer.SymStore ? m.doc : n), TextEdit(rng, n[length(t.val) + 1:end])))
>>>>>>> eaf47406
                    end
                end
            else
                for (n,m) in StaticLint.getsymbolserver(server)
                    if startswith(n, t.val)
<<<<<<< HEAD
                        push!(CIs, CompletionItem(n, 9, MarkupContent(m isa SymbolServer.SymStore ? m.doc : n), TextEdit(rng, n[nextind(n,sizeof(t.val)):end]), TextEdit[], 1))
=======
                        push!(CIs, CompletionItem(n, 9, MarkupContent(m isa SymbolServer.SymStore ? m.doc : n), TextEdit(rng, n[nextind(n,sizeof(t.val)):end])))
>>>>>>> eaf47406
                    end
                end
            end
        end
    end
end<|MERGE_RESOLUTION|>--- conflicted
+++ resolved
@@ -323,21 +323,13 @@
         if import_root !== nothing && refof(import_root) isa SymbolServer.ModuleStore
             for (n,m) in refof(import_root).vals
                 if startswith(n, t.val)
-<<<<<<< HEAD
-                    push!(CIs, CompletionItem(n, _completion_kind(m, server), MarkupContent(m isa SymbolServer.SymStore ? m.doc : n), TextEdit(rng, n[length(t.val) + 1:end]), TextEdit[], 1))
-=======
                     push!(CIs, CompletionItem(n, _completion_kind(m, server), MarkupContent(m isa SymbolServer.SymStore ? m.doc : n), TextEdit(rng, n[length(t.val) + 1:end])))
->>>>>>> eaf47406
                 end
             end
         else
             for (n,m) in StaticLint.getsymbolserver(server)
                 startswith(n, ".") && continue
-<<<<<<< HEAD
-                push!(CIs, CompletionItem(n, 9, MarkupContent(m.doc), TextEdit(rng, n), TextEdit[], 1))
-=======
                 push!(CIs, CompletionItem(n, 9, MarkupContent(m.doc), TextEdit(rng, n)))
->>>>>>> eaf47406
             end
         end
     elseif t.kind == CSTParser.Tokens.DOT && pt.kind == CSTParser.Tokens.IDENTIFIER
@@ -360,21 +352,13 @@
             if import_root !== nothing && refof(import_root) isa SymbolServer.ModuleStore
                 for (n,m) in refof(import_root).vals
                     if startswith(n, t.val)
-<<<<<<< HEAD
-                        push!(CIs, CompletionItem(n, _completion_kind(m, server), MarkupContent(m isa SymbolServer.SymStore ? m.doc : n), TextEdit(rng, n[length(t.val) + 1:end]), TextEdit[], 1))
-=======
                         push!(CIs, CompletionItem(n, _completion_kind(m, server), MarkupContent(m isa SymbolServer.SymStore ? m.doc : n), TextEdit(rng, n[length(t.val) + 1:end])))
->>>>>>> eaf47406
                     end
                 end
             else
                 for (n,m) in StaticLint.getsymbolserver(server)
                     if startswith(n, t.val)
-<<<<<<< HEAD
-                        push!(CIs, CompletionItem(n, 9, MarkupContent(m isa SymbolServer.SymStore ? m.doc : n), TextEdit(rng, n[nextind(n,sizeof(t.val)):end]), TextEdit[], 1))
-=======
                         push!(CIs, CompletionItem(n, 9, MarkupContent(m isa SymbolServer.SymStore ? m.doc : n), TextEdit(rng, n[nextind(n,sizeof(t.val)):end])))
->>>>>>> eaf47406
                     end
                 end
             end
