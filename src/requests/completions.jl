--- conflicted
+++ resolved
@@ -367,12 +367,8 @@
                         if isdir(joinpath(dir, f))
                             f = string(f, "/")
                         end
-<<<<<<< HEAD
-                        push!(state.completions, CompletionItem(f, 17, f, TextEdit(state.range, f[nextind(f, lastindex(partial)):end])))
-=======
                         rng1 = Range(doc, offset - sizeof(partial):offset)
                         push!(CIs, CompletionItem(f, 17, f, TextEdit(rng1, f)))
->>>>>>> 8f77b37b
                     catch err
                         isa(err, Base.IOError) || isa(err, Base.SystemError) || rethrow()
                     end
