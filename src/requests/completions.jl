--- conflicted
+++ resolved
@@ -3,7 +3,6 @@
 # - fuzzy completions
 # - (maybe) export latex completions into a separate package
 
-<<<<<<< HEAD
 struct CompletionState
     offset::Int
     completions::Vector{CompletionItem}
@@ -12,7 +11,6 @@
     doc::Document
     server::LanguageServerInstance
     using_stmts::Dict{String,Any}
-=======
 using REPL
 
 """
@@ -27,7 +25,6 @@
         startswith(s, prefix)
     end
     starter || REPL.fuzzyscore(prefix, s) >= cutoff
->>>>>>> 3b1f69d8
 end
 
 function textDocument_completion_request(params::CompletionParams, server::LanguageServerInstance, conn)
@@ -90,41 +87,24 @@
     return CompletionList(true, unique(state.completions))
 end
 
-<<<<<<< HEAD
+
 function get_partial_completion(state::CompletionState)
     ppt, pt, t = toks = get_toks(state.doc, state.offset)
     is_at_end = state.offset == t.endbyte + 1
-=======
-function get_partial_completion(doc, offset)
-    ppt, pt, t = get_toks(doc, offset)
-    is_at_end = offset == t.endbyte + 1
->>>>>>> 3b1f69d8
     return ppt, pt, t, is_at_end
 end
 
 function latex_completions(partial::String, state::CompletionState)
     for (k, v) in REPL.REPLCompletions.latex_symbols
-<<<<<<< HEAD
-        if startswith(string(k), partial)
+        if if is_completion_match(string(k), partial)
             t1 = TextEdit(Range(state.doc, (state.offset - sizeof(partial)):state.offset), v)
             push!(state.completions, CompletionItem(k, 11, missing, v, v, missing, missing, missing, missing, missing, missing, t1, missing, missing, missing, missing))
-=======
-        if is_completion_match(string(k), partial)
-            t1 = TextEdit(Range(doc, (offset - sizeof(partial)):offset), v)
-            push!(CIs, CompletionItem(k, 11, missing, v, v, missing, missing, missing, missing, missing, missing, t1, missing, missing, missing, missing))
->>>>>>> 3b1f69d8
-        end
-    end
-end
-
-<<<<<<< HEAD
+        end
+    end
+end
+
 function kw_completion(partial::String, state::CompletionState)
     length(partial) == 0 && return
-    fc = first(partial)
-=======
-function kw_completion(doc, spartial, CIs, offset)
-    length(spartial) == 0 && return
->>>>>>> 3b1f69d8
     for (kw, comp) in snippet_completions
         if startswith(kw, partial)
             push!(state.completions, CompletionItem(kw, 14, missing, missing, kw, missing, missing, missing, missing, missing, InsertTextFormats.Snippet, TextEdit(Range(state.doc, state.offset:state.offset), comp[length(partial) + 1:end]), missing, missing, missing, missing))
@@ -176,12 +156,7 @@
             v === nothing && return
         end
         if StaticLint.isexportedby(n, m) || inclexported
-<<<<<<< HEAD
             push!(state.completions, CompletionItem(n, _completion_kind(v, state.server), MarkupContent(sanitize_docstring(v.doc)), TextEdit(state.range, n[nextind(n, sizeof(spartial)):end])))
-=======
-            rng1 = Range(Position(rng.start.line, rng.start.character - sizeof(spartial)), rng.stop)
-            push!(CIs, CompletionItem(n, _completion_kind(v, server), MarkupContent(sanitize_docstring(v.doc)), TextEdit(rng1, n)))
->>>>>>> 3b1f69d8
         elseif dotcomps
             rng1 = Range(Position(state.range.start.line, state.range.start.character - sizeof(spartial)), state.range.stop)
             push!(state.completions, CompletionItem(n, _completion_kind(v, state.server), MarkupContent(sanitize_docstring(v.doc)), TextEdit(rng1, string(m.name, ".", n))))
@@ -226,12 +201,7 @@
                     documentation = get_hover(n[2], documentation, state.server)
                     sanitize_docstring(documentation)
                 end
-<<<<<<< HEAD
                 push!(state.completions, CompletionItem(n[1], _completion_kind(n[2], state.server), MarkupContent(documentation), TextEdit(state.range, n[1][nextind(n[1], sizeof(spartial)):end])))
-=======
-                rng1 = Range(Position(rng.start.line, rng.start.character - sizeof(spartial)), rng.stop)
-                push!(CIs, CompletionItem(n[1], _completion_kind(n[2], server), MarkupContent(documentation), TextEdit(rng1, n[1])))
->>>>>>> 3b1f69d8
             end
         end
     end
@@ -258,27 +228,15 @@
             elseif refof(px).type isa SymbolServer.DataTypeStore
                 for a in refof(px).type.fieldnames
                     a = String(a)
-<<<<<<< HEAD
-                    if startswith(a, spartial)
+                    if is_completion_match(a, spartial)
                         push!(state.completions, CompletionItem(a, 2, MarkupContent(a), TextEdit(state.range, a[nextind(a, sizeof(spartial)):end])))
-=======
-                    if is_completion_match(a, spartial)
-                        rng1 = Range(Position(rng.start.line, rng.start.character - sizeof(spartial)), rng.stop)
-                        push!(CIs, CompletionItem(a, 2, MarkupContent(a), TextEdit(rng1, a)))
->>>>>>> 3b1f69d8
                     end
                 end
             elseif refof(px).type isa StaticLint.Binding && refof(px).type.val isa SymbolServer.DataTypeStore
                 for a in refof(px).type.val.fieldnames
                     a = String(a)
-<<<<<<< HEAD
-                    if startswith(a, spartial)
+                    if is_completion_match(a, spartial)
                         push!(state.completions, CompletionItem(a, 2, MarkupContent(a), TextEdit(state.range, a[nextind(a, sizeof(spartial)):end])))
-=======
-                    if is_completion_match(a, spartial)
-                        rng1 = Range(Position(rng.start.line, rng.start.character - sizeof(spartial)), rng.stop)
-                        push!(CIs, CompletionItem(a, 2, MarkupContent(a), TextEdit(rng1, a)))
->>>>>>> 3b1f69d8
                     end
                 end
             elseif refof(px).type isa StaticLint.Binding && refof(px).type.val isa EXPR && CSTParser.defines_struct(refof(px).type.val) && scopeof(refof(px).type.val) isa StaticLint.Scope
@@ -327,15 +285,9 @@
 function string_completion(t, state::CompletionState)
     path_completion(t, state)
     # Need to adjust things for quotation marks
-<<<<<<< HEAD
     if t.kind in (CSTParser.Tokenize.Tokens.STRING,CSTParser.Tokenize.Tokens.CMD)
         t.startbyte < state.offset <= t.endbyte || return
         relative_offset = state.offset - t.startbyte - 1
-=======
-    if t.kind in (CSTParser.Tokenize.Tokens.STRING, CSTParser.Tokenize.Tokens.CMD)
-        t.startbyte < offset <= t.endbyte || return
-        relative_offset = offset - t.startbyte - 1
->>>>>>> 3b1f69d8
         content = t.val[2:prevind(t.val, lastindex(t.val))]
     else
         t.startbyte < state.offset <= t.endbyte - 2 || return
@@ -421,14 +373,8 @@
         if import_root !== nothing && refof(import_root) isa SymbolServer.ModuleStore
             for (n, m) in refof(import_root).vals
                 n = String(n)
-<<<<<<< HEAD
-                if startswith(n, t.val) && !startswith(n, "#")
+                if is_completion_match(n, t.val) && !startswith(n, "#")
                     push!(state.completions, CompletionItem(n, _completion_kind(m, state.server), MarkupContent(m isa SymbolServer.SymStore ? sanitize_docstring(m.doc) : n), TextEdit(state.range, n[length(t.val) + 1:end])))
-=======
-                if is_completion_match(n, t.val) && !startswith(n, "#")
-                    rng1 = Range(doc, offset - sizeof(t.val):offset)
-                    push!(CIs, CompletionItem(n, _completion_kind(m, server), MarkupContent(m isa SymbolServer.SymStore ? sanitize_docstring(m.doc) : n), TextEdit(rng1, n)))
->>>>>>> 3b1f69d8
                 end
             end
         else
@@ -450,14 +396,8 @@
                 rootmod = StaticLint.getsymbolserver(state.server)[Symbol(ppt.val)]
                 for (n, m) in rootmod.vals
                     n = String(n)
-<<<<<<< HEAD
-                    if startswith(n, t.val) && !startswith(n, "#")
+                    if is_completion_match(n, t.val) && !startswith(n, "#")
                         push!(state.completions, CompletionItem(n, _completion_kind(m, state.server), MarkupContent(m isa SymbolServer.SymStore ? sanitize_docstring(m.doc) : n), TextEdit(state.range, n[length(t.val) + 1:end])))
-=======
-                    if is_completion_match(n, t.val) && !startswith(n, "#")
-                        rng1 = Range(doc, offset - sizeof(t.val):offset)
-                        push!(CIs, CompletionItem(n, _completion_kind(m, server), MarkupContent(m isa SymbolServer.SymStore ? sanitize_docstring(m.doc) : n), TextEdit(rng1, n)))
->>>>>>> 3b1f69d8
                     end
                 end
             end
@@ -465,27 +405,15 @@
             if import_root !== nothing && refof(import_root) isa SymbolServer.ModuleStore
                 for (n, m) in refof(import_root).vals
                     n = String(n)
-<<<<<<< HEAD
-                    if startswith(n, t.val) && !startswith(n, "#")
+                    if is_completion_match(n, t.val) && !startswith(n, "#")
                         push!(state.completions, CompletionItem(n, _completion_kind(m, state.server), MarkupContent(m isa SymbolServer.SymStore ? sanitize_docstring(m.doc) : n), TextEdit(state.range, n[length(t.val) + 1:end])))
-=======
-                    if is_completion_match(n, t.val) && !startswith(n, "#")
-                        rng1 = Range(doc, offset - sizeof(t.val):offset)
-                        push!(CIs, CompletionItem(n, _completion_kind(m, server), MarkupContent(m isa SymbolServer.SymStore ? sanitize_docstring(m.doc) : n), TextEdit(rng1, n)))
->>>>>>> 3b1f69d8
                     end
                 end
             else
                 for (n, m) in StaticLint.getsymbolserver(state.server)
                     n = String(n)
-<<<<<<< HEAD
-                    if startswith(n, t.val)
+                    if is_completion_match(n, t.val)
                         push!(state.completions, CompletionItem(n, 9, MarkupContent(m isa SymbolServer.SymStore ? m.doc : n), TextEdit(state.range, n[nextind(n, sizeof(t.val)):end])))
-=======
-                    if is_completion_match(n, t.val)
-                        rng1 = Range(doc, offset - sizeof(t.val):offset)
-                        push!(CIs, CompletionItem(n, 9, MarkupContent(m isa SymbolServer.SymStore ? m.doc : n), TextEdit(rng1, n)))
->>>>>>> 3b1f69d8
                     end
                 end
             end
