--- conflicted
+++ resolved
@@ -374,13 +374,8 @@
 end
 
 function textDocument_selectionRange_request(params::SelectionRangeParams, server::LanguageServerInstance, conn)
-<<<<<<< HEAD
     doc = getdocument(server, params.textDocument.uri)
-    map(params.positions) do position
-=======
-    doc = getdocument(server, URI2(params.textDocument.uri))
     ret = map(params.positions) do position
->>>>>>> aa8287ae
         offset = get_offset(doc, position)
         x = get_expr1(getcst(doc), offset)
         get_selection_range_of_expr(x)
