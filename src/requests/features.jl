

# TODO: should be in StaticLint. visited check is costly.
resolve_shadow_binding(b) = b
function resolve_shadow_binding(b::StaticLint.Binding, visited=StaticLint.Binding[])
    if b in visited
        throw(LSInfiniteLoop("Inifinite loop in bindings."))
    else
        push!(visited, b)
    end
    if b.val isa StaticLint.Binding
        return resolve_shadow_binding(b.val, visited)
    else
        return b
    end
end

function get_definitions(x, tls, server, locations) end # Fallback

function get_definitions(x::SymbolServer.ModuleStore, tls, server, locations)
    if haskey(x.vals, :eval) && x[:eval] isa SymbolServer.FunctionStore
        get_definitions(x[:eval], tls, server, locations)
    end
end

function get_definitions(x::Union{SymbolServer.FunctionStore,SymbolServer.DataTypeStore}, tls, server, locations)
    StaticLint.iterate_over_ss_methods(x, tls, server, function (m)
        if safe_isfile(m.file)
            push!(locations, Location(filepath2uri(m.file), Range(m.line - 1, 0, m.line - 1, 0)))
        end
        return false
    end)
end

function get_definitions(b::StaticLint.Binding, tls, server, locations)
    if !(b.val isa EXPR)
        get_definitions(b.val, tls, server, locations)
    end
    if b.type === StaticLint.CoreTypes.Function || b.type === StaticLint.CoreTypes.DataType
        for ref in b.refs
            method = StaticLint.get_method(ref)
            if method !== nothing
                get_definitions(method, tls, server, locations)
            end
        end
    elseif b.val isa EXPR
        get_definitions(b.val, tls, server, locations)
    end
end

function get_definitions(x::EXPR, tls::StaticLint.Scope, server, locations)
    doc1, o = get_file_loc(x)
    if doc1 isa Document
        push!(locations, Location(doc1._uri, Range(doc1, o .+ (0:x.span))))
    end
end

safe_isfile(s::Symbol) = safe_isfile(string(s))
function safe_isfile(s::AbstractString)
    try
        !occursin("\0", s) && isfile(s)
    catch err
        isa(err, Base.IOError) || isa(err, Base.SystemError) || rethrow()
        false
    end
end

function textDocument_definition_request(params::TextDocumentPositionParams, server::LanguageServerInstance, conn)
    locations = Location[]
    doc = getdocument(server, URI2(params.textDocument.uri))
    offset = get_offset(doc, params.position)
    x = get_expr1(getcst(doc), offset)
    if x isa EXPR && StaticLint.hasref(x)
        # Replace with own function to retrieve references (with loop saftey-breaker)
        b = refof(x)
        b = resolve_shadow_binding(b)
        (tls = StaticLint.retrieve_toplevel_scope(x)) === nothing && return locations
        get_definitions(b, tls, server, locations)
    elseif x isa EXPR && CSTParser.isstringliteral(x)
        # TODO: move to its own function
        if valof(x) isa String && sizeof(valof(x)) < 256 # AUDIT: OK
            try
                if isabspath(valof(x)) && safe_isfile(valof(x))
                    push!(locations, Location(filepath2uri(valof(x)), Range(0, 0, 0, 0)))
                elseif !isempty(getpath(doc)) && safe_isfile(joinpath(_dirname(getpath(doc)), valof(x)))
                    push!(locations, Location(filepath2uri(joinpath(_dirname(getpath(doc)), valof(x))), Range(0, 0, 0, 0)))
                end
            catch err
                isa(err, Base.IOError) ||
                    isa(err, Base.SystemError) ||
                    (VERSION == v"1.2.0" && isa(err, ErrorException) && err.msg == "type Nothing has no field captures ") ||
                    rethrow()
            end
        end
    end

    return locations
end

function get_file_loc(x::EXPR, offset=0, c=nothing)
    if c !== nothing
        for a in x
            a == c && break
            offset += a.fullspan
        end
    end
    if parentof(x) !== nothing
        return get_file_loc(parentof(x), offset, x)
    elseif headof(x) === :file && StaticLint.hasmeta(x)
        return x.meta.error, offset
    else
        return nothing, offset
    end
end

function textDocument_formatting_request(params::DocumentFormattingParams, server::LanguageServerInstance, conn)
    doc = getdocument(server, URI2(params.textDocument.uri))
    newcontent = DocumentFormat.format(get_text(doc), server.format_options)
    end_l, end_c = get_position_at(doc, sizeof(get_text(doc))) # AUDIT: OK
    lsedits = TextEdit[TextEdit(Range(0, 0, end_l, end_c), newcontent)]

    return lsedits
end

function find_references(textDocument::TextDocumentIdentifier, position::Position, server)
    locations = Location[]
    doc = getdocument(server, URI2(textDocument.uri))
    offset = get_offset(doc, position)
<<<<<<< HEAD
    x = get_expr1(getcst(doc), offset)
    for_each_ref(x) do r, doc1, o
        push!(locations, Location(doc1._uri, Range(doc1, o .+ (0:r.span))))
    end
    return locations
end

function for_each_ref(f, identifier::EXPR)
    if identifier isa EXPR && StaticLint.hasref(identifier) && refof(identifier) isa StaticLint.Binding
        for r in refof(identifier).refs
=======
    x = get_identifier(getcst(doc), offset)

    if x isa EXPR && StaticLint.hasref(x) && refof(x) isa StaticLint.Binding
        for r in refof(x).refs
>>>>>>> 8f77b37b
            if r isa EXPR
                doc1, o = get_file_loc(r)
                if doc1 isa Document
                    f(r, doc1, o)
                end
            end
        end
    end
end

function textDocument_references_request(params::ReferenceParams, server::LanguageServerInstance, conn)
    return find_references(params.textDocument, params.position, server)
end

function textDocument_rename_request(params::RenameParams, server::LanguageServerInstance, conn)
    tdes = Dict{String,TextDocumentEdit}()
    locations = find_references(params.textDocument, params.position, server)

    for loc in locations
        if loc.uri in keys(tdes)
            push!(tdes[loc.uri].edits, TextEdit(loc.range, params.newName))
        else
            doc = getdocument(server, URI2(loc.uri))
            tdes[loc.uri] = TextDocumentEdit(VersionedTextDocumentIdentifier(loc.uri, doc._version), [TextEdit(loc.range, params.newName)])
        end
    end

    return WorkspaceEdit(missing, collect(values(tdes)))
end


is_valid_binding_name(name) = false
function is_valid_binding_name(name::EXPR)
    (headof(name) === :IDENTIFIER && valof(name) isa String && !isempty(valof(name))) ||
    CSTParser.isoperator(name) ||
    (headof(name) === :NONSTDIDENTIFIER && length(name.args) == 2 && valof(name.args[2]) isa String && !isempty(valof(name.args[2])))
end
function get_name_of_binding(name::EXPR)
    if headof(name) === :IDENTIFIER
        valof(name)
    elseif CSTParser.isoperator(name)
        string(Expr(name))
    elseif headof(name) === :NONSTDIDENTIFIER
        valof(name.args[2])
    else
        ""
    end
end

function textDocument_documentSymbol_request(params::DocumentSymbolParams, server::LanguageServerInstance, conn)
    uri = params.textDocument.uri
    doc = getdocument(server, URI2(uri))

    return collect_document_symbols(getcst(doc), server, doc)
end

function collect_document_symbols(x::EXPR, server::LanguageServerInstance, doc, pos=0, symbols=[])
    if bindingof(x) !== nothing
        b =  bindingof(x)
        if b.val isa EXPR && is_valid_binding_name(b.name)
            ds = DocumentSymbol(
                get_name_of_binding(b.name), # name
                missing, # detail
                _binding_kind(b, server), # kind
                false, # deprecated
                Range(doc, (pos .+ (0:x.span))), # range
                Range(doc, (pos .+ (0:x.span))), # selection range
                DocumentSymbol[] # children
            )
            push!(symbols, ds)
            symbols = ds.children
        end
    end
    if length(x) > 0
        for a in x
            collect_document_symbols(a, server, doc, pos, symbols)
            pos += a.fullspan
        end
    end
    return symbols
end

function collect_bindings_w_loc(x::EXPR, pos=0, bindings=Tuple{UnitRange{Int},StaticLint.Binding}[])
    if bindingof(x) !== nothing
        push!(bindings, (pos .+ (0:x.span), bindingof(x)))
    end
    if length(x) > 0
        for a in x
            collect_bindings_w_loc(a, pos, bindings)
            pos += a.fullspan
        end
    end
    return bindings
end

function collect_toplevel_bindings_w_loc(x::EXPR, pos=0, bindings=Tuple{UnitRange{Int},StaticLint.Binding}[]; query="")
    if bindingof(x) isa StaticLint.Binding && valof(bindingof(x).name) isa String && bindingof(x).val isa EXPR && startswith(valof(bindingof(x).name), query)
        push!(bindings, (pos .+ (0:x.span), bindingof(x)))
    end
    if scopeof(x) !== nothing && !(headof(x) === :file || CSTParser.defines_module(x))
        return bindings
    end
    if length(x) > 0
        for a in x
            collect_toplevel_bindings_w_loc(a, pos, bindings, query=query)
            pos += a.fullspan
        end
    end
    return bindings
end

function _binding_kind(b, server)
    if b isa StaticLint.Binding
        if b.type === nothing
            return 13
        elseif b.type == StaticLint.CoreTypes.Module
            return 2
        elseif b.type == StaticLint.CoreTypes.Function
            return 12
        elseif b.type == StaticLint.CoreTypes.String
            return 15
        elseif b.type == StaticLint.CoreTypes.Int || b.type == StaticLint.CoreTypes.Float64
            return 16
        elseif b.type == StaticLint.CoreTypes.DataType
            return 23
        else
            return 13
        end
    elseif b isa SymbolServer.ModuleStore
        return 2
    elseif b isa SymbolServer.MethodStore
        return 6
    elseif b isa SymbolServer.FunctionStore
        return 12
    elseif b isa SymbolServer.DataTypeStore
        return 23
    else
        return 13
    end
end

function julia_getModuleAt_request(params::VersionedTextDocumentPositionParams, server::LanguageServerInstance, conn)
    uri = URI2(params.textDocument.uri)

    if hasdocument(server, uri)
        doc = getdocument(server, uri)
        if doc._version == params.version
            offset = get_offset2(doc, params.position.line, params.position.character, true)
            x, p = get_expr_or_parent(getcst(doc), offset, 1)
            if x isa EXPR
                if x.head === :MODULE || x.head === :IDENTIFIER || x.head === :END
                    if x.parent !== nothing && x.parent.head === :module
                        x = x.parent
                        if CSTParser.defines_module(x)
                            x = x.parent
                        end
                    end
                end
                if CSTParser.defines_module(x) && p <= offset <= p + x[1].fullspan + x[2].fullspan
                    x = x.parent
                end

                scope = StaticLint.retrieve_scope(x)
                if scope !== nothing
                    return get_module_of(scope)
                end
            end
        else
            return mismatched_version_error(uri, doc, params, "getModuleAt")
        end
    else
        return nodocuemnt_error(uri)
    end
    return "Main"
end

function get_module_of(s::StaticLint.Scope, ms=[])
    if CSTParser.defines_module(s.expr) && CSTParser.isidentifier(s.expr.args[2])
        pushfirst!(ms, StaticLint.valofid(s.expr.args[2]))
    end
    if parentof(s) isa StaticLint.Scope
        return get_module_of(parentof(s), ms)
    else
        return isempty(ms) ? "Main" : join(ms, ".")
    end
end

function julia_getDocAt_request(params::VersionedTextDocumentPositionParams, server::LanguageServerInstance, conn)
    uri = URI2(params.textDocument.uri)
    hasdocument(server, uri) || return nodocuemnt_error(uri)

    doc = getdocument(server, uri)
    if doc._version !== params.version
        return mismatched_version_error(uri, doc, params, "getDocAt")
    end

    x = get_expr1(getcst(doc), get_offset(doc, params.position))
    x isa EXPR && CSTParser.isoperator(x) && resolve_op_ref(x, server)
    documentation = get_hover(x, "", server)

    return documentation
end

# TODO: handle documentation resolving properly, respect how Documenter handles that
function julia_getDocFromWord_request(params::NamedTuple{(:word,),Tuple{String}}, server::LanguageServerInstance, conn)
    exact_matches = []
    approx_matches = []
    word_sym = Symbol(params.word)
    traverse_by_name(getsymbolserver(server)) do sym, val
        is_exact_match = sym === word_sym
        # this would ideally use the Damerau-Levenshtein distance or even something fancier:
        is_match = is_exact_match || REPL.levenshtein(string(sym), string(word_sym)) <= 1
        if is_match
            val = get_hover(val, "", server)
            if !isempty(val)
                push!(is_exact_match ? exact_matches : approx_matches, val)
            end
        end
    end
    if isempty(exact_matches) && isempty(approx_matches)
        return "No results found."
    else
        return join(isempty(exact_matches) ? approx_matches[1:min(end, 10)] : exact_matches, "\n---\n")
    end
end

function textDocument_selectionRange_request(params::SelectionRangeParams, server::LanguageServerInstance, conn)
    doc = getdocument(server, URI2(params.textDocument.uri))
    map(params.positions) do position
        offset = get_offset(doc, position)
        x = get_expr1(getcst(doc), offset)
        get_selection_range_of_expr(x)
    end
end

# Just returns a selection for each parent EXPR, should be more selective
get_selection_range_of_expr(x) = missing
function get_selection_range_of_expr(x::EXPR)
    doc, offset = get_file_loc(x)
    l1, c1 = get_position_at(doc, offset)
    l2, c2 = get_position_at(doc, offset + x.span)
    SelectionRange(Range(l1, c1, l2, c2), get_selection_range_of_expr(x.parent))
end<|MERGE_RESOLUTION|>--- conflicted
+++ resolved
@@ -126,7 +126,6 @@
     locations = Location[]
     doc = getdocument(server, URI2(textDocument.uri))
     offset = get_offset(doc, position)
-<<<<<<< HEAD
     x = get_expr1(getcst(doc), offset)
     for_each_ref(x) do r, doc1, o
         push!(locations, Location(doc1._uri, Range(doc1, o .+ (0:r.span))))
@@ -137,12 +136,6 @@
 function for_each_ref(f, identifier::EXPR)
     if identifier isa EXPR && StaticLint.hasref(identifier) && refof(identifier) isa StaticLint.Binding
         for r in refof(identifier).refs
-=======
-    x = get_identifier(getcst(doc), offset)
-
-    if x isa EXPR && StaticLint.hasref(x) && refof(x) isa StaticLint.Binding
-        for r in refof(x).refs
->>>>>>> 8f77b37b
             if r isa EXPR
                 doc1, o = get_file_loc(r)
                 if doc1 isa Document
