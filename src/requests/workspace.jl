--- conflicted
+++ resolved
@@ -101,29 +101,14 @@
         ConfigurationItem(missing, "julia.lint.nonwsfiles")
         ]))
 
-<<<<<<< HEAD
-    new_DF_opts = DocumentFormat.FormatOptions([isnothing(opt) ? DocumentFormat.default_options[i] : opt for (i,opt) in enumerate(response[1:11])]...)
-    new_SL_opts = StaticLint.LintOptions([isnothing(opt) ? StaticLint.default_options[i] : opt for (i,opt) in enumerate(response[12:21])]...)
-    new_lintrun = isnothing(response[22]) ? true : response[22]
-    new_missingref = isnothing(response[23]) ? :all : Symbol(response[23])
-    new_nonwsfiles = isnothing(response[24]) ? true : response[24]
-    
-=======
     server.format_options = DocumentFormat.FormatOptions(response[1:11]...)
     server.runlinter = something(response[22], true)
     server.lint_missingrefs = Symbol(something(response[23], :all))
 
     new_SL_opts = StaticLint.LintOptions(response[12:21]...)
     # TODO: implement == for StaticLint.LintOptions
->>>>>>> 49afe6a6
     rerun_lint = any(getproperty(server.lint_options, opt) != getproperty(new_SL_opts, opt) for opt in fieldnames(StaticLint.LintOptions))
     server.lint_options = new_SL_opts
-<<<<<<< HEAD
-    server.runlinter = new_lintrun
-    server.lint_missingrefs = new_missingref
-    server.lint_nonwsfiles = new_nonwsfiles
-=======
->>>>>>> 49afe6a6
 
     if rerun_lint
         for doc in getdocuments_value(server)
