T = 0.0

"""
    LanguageServerInstance(pipe_in, pipe_out, env="", depot="", err_handler=nothing, symserver_store_path=nothing)

Construct an instance of the language server.

Once the instance is `run`, it will read JSON-RPC from `pipe_out` and
write JSON-RPC from `pipe_in` according to the [language server
specification](https://microsoft.github.io/language-server-protocol/specifications/specification-3-14/).
For normal usage, the language server can be instantiated with
`LanguageServerInstance(stdin, stdout, false, "/path/to/environment")`.

# Arguments
- `pipe_in::IO`: Pipe to read JSON-RPC from.
- `pipe_out::IO`: Pipe to write JSON-RPC to.
- `env::String`: Path to the
  [environment](https://docs.julialang.org/en/v1.2/manual/code-loading/#Environments-1)
  for which the language server is running. An empty string uses julia's
  default environment.
- `depot::String`: Sets the
  [`JULIA_DEPOT_PATH`](https://docs.julialang.org/en/v1.2/manual/environment-variables/#JULIA_DEPOT_PATH-1)
  where the language server looks for packages required in `env`.
- `err_handler::Union{Nothing,Function}`: If not `nothing`, catch all errors and pass them to an error handler
  function with signature `err_handler(err, bt)`. Mostly used for the VS Code crash reporting implementation.
- `symserver_store_path::Union{Nothing,String}`: if `nothing` is passed, the symbol server cash is stored in
  a folder in the package. If an absolute path is passed, the symbol server will store the cache files in that
  path. The path must exist on disc before this is called.
"""
mutable struct LanguageServerInstance
    jr_endpoint::Union{JSONRPC.JSONRPCEndpoint,Nothing}
    workspaceFolders::Set{String}
    _documents::Dict{URI2,Document}

    env_path::String
    depot_path::String
    symbol_server::SymbolServer.SymbolServerInstance
    symbol_results_channel::Channel{Any}
    external_env::StaticLint.ExternalEnv
    symbol_store_ready::Bool

    format_options::DocumentFormat.FormatOptions
    runlinter::Bool
    lint_options::StaticLint.LintOptions
    lint_missingrefs::Symbol
    lint_disableddirs::Vector{String}

    combined_msg_queue::Channel{Any}

    err_handler::Union{Nothing,Function}

    status::Symbol

    number_of_outstanding_symserver_requests::Int

    current_symserver_progress_token::Union{Nothing,String}

    clientcapability_window_workdoneprogress::Bool
    clientcapability_workspace_didChangeConfiguration::Bool
    # Can probably drop the above 2 and use the below.
    clientCapabilities::Union{ClientCapabilities,Missing}
    clientInfo::Union{InfoParams,Missing}

    function LanguageServerInstance(pipe_in, pipe_out, env_path="", depot_path="", err_handler=nothing, symserver_store_path=nothing)
        new(
            JSONRPC.JSONRPCEndpoint(pipe_in, pipe_out, err_handler),
            Set{String}(),
            Dict{URI2,Document}(),
            env_path,
            depot_path,
            SymbolServer.SymbolServerInstance(depot_path, symserver_store_path),
            Channel(Inf),
            StaticLint.ExternalEnv(deepcopy(SymbolServer.stdlibs), SymbolServer.collect_extended_methods(SymbolServer.stdlibs), collect(keys(SymbolServer.stdlibs))),
            false,
            DocumentFormat.FormatOptions(),
            true,
            StaticLint.LintOptions(),
            :all,
            LINT_DIABLED_DIRS,
            Channel{Any}(Inf),
            err_handler,
            :created,
            0,
            nothing,
            false,
            false,
            missing,
            missing
        )
    end
end
function Base.display(server::LanguageServerInstance)
    println("Root: ", server.workspaceFolders)
    for d in getdocuments_value(server)
        display(d)
    end
end

function hasdocument(server::LanguageServerInstance, uri::URI2)
    return haskey(server._documents, uri)
end

function getdocument(server::LanguageServerInstance, uri::URI2)
    return server._documents[uri]
end

function getdocuments_key(server::LanguageServerInstance)
    return keys(server._documents)
end

function getdocuments_pair(server::LanguageServerInstance)
    return pairs(server._documents)
end

function getdocuments_value(server::LanguageServerInstance)
    return values(server._documents)
end

function setdocument!(server::LanguageServerInstance, uri::URI2, doc::Document)
    server._documents[uri] = doc
end

function deletedocument!(server::LanguageServerInstance, uri::URI2)
    doc = getdocument(server, uri)
    StaticLint.clear_meta(getcst(doc))
    delete!(server._documents, uri)

    for d in getdocuments_value(server)
        if getroot(d) === doc
            setroot(d, d)
            semantic_pass(getroot(d))
        end
    end
end

function create_symserver_progress_ui(server)
    if server.clientcapability_window_workdoneprogress
        token = string(uuid4())
        server.current_symserver_progress_token = token
        response = JSONRPC.send(server.jr_endpoint, window_workDoneProgress_create_request_type, WorkDoneProgressCreateParams(token))

        JSONRPC.send(
            server.jr_endpoint,
            progress_notification_type,
            ProgressParams(token, WorkDoneProgressBegin("Julia Language Server", missing, "Indexing packages...", missing))
        )
    end
end

function destroy_symserver_progress_ui(server)
    if server.clientcapability_window_workdoneprogress && server.current_symserver_progress_token !== nothing
        progress_token = server.current_symserver_progress_token
        server.current_symserver_progress_token = nothing
        JSONRPC.send(
            server.jr_endpoint,
            progress_notification_type,
            ProgressParams(progress_token, WorkDoneProgressEnd(missing))
        )
    end
end

function trigger_symbolstore_reload(server::LanguageServerInstance)
    server.symbol_store_ready = false
    if server.number_of_outstanding_symserver_requests == 0 && server.status == :running
        create_symserver_progress_ui(server)
    end
    server.number_of_outstanding_symserver_requests += 1

    @async try
        # TODO Add try catch handler that links into crash reporting
        ssi_ret, payload = SymbolServer.getstore(
            server.symbol_server,
            server.env_path,
            function (i)
            if server.clientcapability_window_workdoneprogress && server.current_symserver_progress_token !== nothing
                JSONRPC.send(
                        server.jr_endpoint,
                        progress_notification_type,
                        ProgressParams(server.current_symserver_progress_token, WorkDoneProgressReport(missing, "Indexing $i...", missing))
                    )
            else
                @info "Indexing $i..."
            end
        end,
            server.err_handler
        )

        server.number_of_outstanding_symserver_requests -= 1

        if server.number_of_outstanding_symserver_requests == 0
            destroy_symserver_progress_ui(server)
        end

        if ssi_ret == :success
            push!(server.symbol_results_channel, payload)
        elseif ssi_ret == :failure
            error_payload = Dict(
                "command" => "symserv_crash",
                "name" => "LSSymbolServerFailure",
                "message" => payload === nothing ? "" : String(take!(payload)),
                "stacktrace" => "")
            JSONRPC.send(
                server.jr_endpoint,
                telemetry_event_notification_type,
                error_payload
            )
        elseif ssi_ret == :package_load_crash
            error_payload = Dict(
                "command" => "symserv_pkgload_crash",
                "name" => payload.package_name,
                "message" => payload.stderr === nothing ? "" : String(take!(payload.stderr)))
            JSONRPC.send(
                server.jr_endpoint,
                telemetry_event_notification_type,
                error_payload
            )
        end
        server.symbol_store_ready = true
    catch err
        bt = catch_backtrace()
        if server.err_handler !== nothing
            server.err_handler(err, bt)
        else
            Base.display_error(stderr, err, bt)
        end
    end
end

"""
    run(server::LanguageServerInstance)

Run the language `server`.
"""
function Base.run(server::LanguageServerInstance)
    server.status = :started

    run(server.jr_endpoint)

    trigger_symbolstore_reload(server)

    @async try
        while true
            msg = JSONRPC.get_next_message(server.jr_endpoint)
            put!(server.combined_msg_queue, (type = :clientmsg, msg = msg))
        end
    catch err
        bt = catch_backtrace()
        if server.err_handler !== nothing
            server.err_handler(err, bt)
        else
            Base.display_error(stderr, err, bt)
        end
    end

    @async try
        while true
            msg = take!(server.symbol_results_channel)
            put!(server.combined_msg_queue, (type = :symservmsg, msg = msg))
        end
    catch err
        bt = catch_backtrace()
        if server.err_handler !== nothing
            server.err_handler(err, bt)
        else
            Base.display_error(stderr, err, bt)
        end
    end

    msg_dispatcher = JSONRPC.MsgDispatcher()
    msg_dispatcher[textDocument_codeAction_request_type] = (conn, params) -> textDocument_codeAction_request(params, server, conn)
    msg_dispatcher[workspace_executeCommand_request_type] = (conn, params) -> workspace_executeCommand_request(params, server, conn)
    msg_dispatcher[textDocument_completion_request_type] = (conn, params) -> textDocument_completion_request(params, server, conn)
    msg_dispatcher[textDocument_signatureHelp_request_type] = (conn, params) -> textDocument_signatureHelp_request(params, server, conn)
    msg_dispatcher[textDocument_definition_request_type] = (conn, params) -> textDocument_definition_request(params, server, conn)
    msg_dispatcher[textDocument_formatting_request_type] = (conn, params) -> textDocument_formatting_request(params, server, conn)
    msg_dispatcher[textDocument_references_request_type] = (conn, params) -> textDocument_references_request(params, server, conn)
    msg_dispatcher[textDocument_rename_request_type] = (conn, params) -> textDocument_rename_request(params, server, conn)
    msg_dispatcher[textDocument_documentSymbol_request_type] = (conn, params) -> textDocument_documentSymbol_request(params, server, conn)
    msg_dispatcher[julia_getModuleAt_request_type] = (conn, params) -> julia_getModuleAt_request(params, server, conn)
    msg_dispatcher[julia_getDocAt_request_type] = (conn, params) -> julia_getDocAt_request(params, server, conn)
    msg_dispatcher[textDocument_hover_request_type] = (conn, params) -> textDocument_hover_request(params, server, conn)
    msg_dispatcher[initialize_request_type] = (conn, params) -> initialize_request(params, server, conn)
    msg_dispatcher[initialized_notification_type] = (conn, params) -> initialized_notification(params, server, conn)
    msg_dispatcher[shutdown_request_type] = (conn, params) -> shutdown_request(params, server, conn)
    msg_dispatcher[exit_notification_type] = (conn, params) -> exit_notification(params, server, conn)
    msg_dispatcher[cancel_notification_type] = (conn, params) -> cancel_notification(params, server, conn)
    msg_dispatcher[setTrace_notification_type] = (conn, params) -> setTrace_notification(params, server, conn)
    msg_dispatcher[setTraceNotification_notification_type] = (conn, params) -> setTraceNotification_notification(params, server, conn) # Can we drop this?
    msg_dispatcher[julia_getCurrentBlockRange_request_type] = (conn, params) -> julia_getCurrentBlockRange_request(params, server, conn)
    msg_dispatcher[julia_activateenvironment_notification_type] = (conn, params) -> julia_activateenvironment_notification(params, server, conn)
    msg_dispatcher[textDocument_didOpen_notification_type] = (conn, params) -> textDocument_didOpen_notification(params, server, conn)
    msg_dispatcher[textDocument_didClose_notification_type] = (conn, params) -> textDocument_didClose_notification(params, server, conn)
    msg_dispatcher[textDocument_didSave_notification_type] = (conn, params) -> textDocument_didSave_notification(params, server, conn)
    msg_dispatcher[textDocument_willSave_notification_type] = (conn, params) -> textDocument_willSave_notification(params, server, conn)
    msg_dispatcher[textDocument_willSaveWaitUntil_request_type] = (conn, params) -> textDocument_willSaveWaitUntil_request(params, server, conn)
    msg_dispatcher[textDocument_didChange_notification_type] = (conn, params) -> textDocument_didChange_notification(params, server, conn)
    msg_dispatcher[workspace_didChangeWatchedFiles_notification_type] = (conn, params) -> workspace_didChangeWatchedFiles_notification(params, server, conn)
    msg_dispatcher[workspace_didChangeConfiguration_notification_type] = (conn, params) -> workspace_didChangeConfiguration_notification(params, server, conn)
    msg_dispatcher[workspace_didChangeWorkspaceFolders_notification_type] = (conn, params) -> workspace_didChangeWorkspaceFolders_notification(params, server, conn)
    msg_dispatcher[workspace_symbol_request_type] = (conn, params) -> workspace_symbol_request(params, server, conn)
    msg_dispatcher[julia_refreshLanguageServer_notification_type] = (conn, params) -> julia_refreshLanguageServer_notification(params, server, conn)
    msg_dispatcher[julia_getDocFromWord_request_type] = (conn, params) -> julia_getDocFromWord_request(params, server, conn)

    while true
        message = take!(server.combined_msg_queue)

        if message.type == :clientmsg
            msg = message.msg

            JSONRPC.dispatch_msg(server.jr_endpoint, msg_dispatcher, msg)
        elseif message.type == :symservmsg
            @info "Received new data from Julia Symbol Server."
            msg = message.msg

<<<<<<< HEAD
            server.external_env.symbols = msg
            server.external_env.extended_methods = SymbolServer.collect_extended_methods(server.external_env.symbols)
            server.external_env.project_deps = collect(keys(server.external_env.symbols))
            # server.external_env.project_deps = maybe_get_project_deps(server.env_path)

            roots = Document[]
            for doc in getdocuments_value(server)
                # only do a pass on documents once
                if getroot(doc) == doc
                    semantic_pass(doc)
                    lint!(doc, server)
                end
            end
=======
            server.symbol_store = msg
            server.symbol_extends = SymbolServer.collect_extended_methods(server.symbol_store)
            relintserver(server)
>>>>>>> a218e937
        end
    end
end

<<<<<<< HEAD
function maybe_get_project_deps(env_path)
    try
        proj_file = Base.env_project_file(env_path)
        if isfile(proj_file)
            proj = Base.parsed_toml(proj_file)
            return Symbol.(collect(keys(proj["deps"])))
        end
    catch e
    end
    Symbol[]
=======
function relintserver(server)
    roots = Set{Document}()
    documents = getdocuments_value(server)
    for doc in documents
        StaticLint.clear_meta(getcst(doc))
    end
    for doc in documents
        # only do a pass on documents once
        root = getroot(doc)
        if !(root in roots)
            push!(roots, root)
            semantic_pass(root)
        end
    end
    for doc in documents
        lint!(doc, server)
    end
>>>>>>> a218e937
end<|MERGE_RESOLUTION|>--- conflicted
+++ resolved
@@ -312,30 +312,16 @@
             @info "Received new data from Julia Symbol Server."
             msg = message.msg
 
-<<<<<<< HEAD
             server.external_env.symbols = msg
             server.external_env.extended_methods = SymbolServer.collect_extended_methods(server.external_env.symbols)
             server.external_env.project_deps = collect(keys(server.external_env.symbols))
             # server.external_env.project_deps = maybe_get_project_deps(server.env_path)
 
-            roots = Document[]
-            for doc in getdocuments_value(server)
-                # only do a pass on documents once
-                if getroot(doc) == doc
-                    semantic_pass(doc)
-                    lint!(doc, server)
-                end
-            end
-=======
-            server.symbol_store = msg
-            server.symbol_extends = SymbolServer.collect_extended_methods(server.symbol_store)
             relintserver(server)
->>>>>>> a218e937
-        end
-    end
-end
-
-<<<<<<< HEAD
+        end
+    end
+end
+
 function maybe_get_project_deps(env_path)
     try
         proj_file = Base.env_project_file(env_path)
@@ -346,7 +332,8 @@
     catch e
     end
     Symbol[]
-=======
+end
+                
 function relintserver(server)
     roots = Set{Document}()
     documents = getdocuments_value(server)
@@ -364,5 +351,4 @@
     for doc in documents
         lint!(doc, server)
     end
->>>>>>> a218e937
 end