--- conflicted
+++ resolved
@@ -65,13 +65,9 @@
 
     shutdown_requested::Bool
 
-<<<<<<< HEAD
-    function LanguageServerInstance(pipe_in, pipe_out, env_path="", depot_path="", err_handler=nothing, symserver_store_path=nothing, download=true, symbolcache_upstream=nothing)
-=======
     workspace::JuliaWorkspace
 
     function LanguageServerInstance(@nospecialize(pipe_in), @nospecialize(pipe_out), env_path="", depot_path="", err_handler=nothing, symserver_store_path=nothing, download=true, symbolcache_upstream = nothing)
->>>>>>> d327f5ad
         new(
             JSONRPC.JSONRPCEndpoint(pipe_in, pipe_out, err_handler),
             Set{String}(),
