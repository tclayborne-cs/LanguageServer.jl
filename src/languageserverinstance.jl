T = 0.0

"""
    LanguageServerInstance(pipe_in, pipe_out, debug=false, env="", depot="")

Construct an instance of the language server.

Once the instance is `run`, it will read JSON-RPC from `pipe_out` and
write JSON-RPC from `pipe_in` according to the [language server
specification](https://microsoft.github.io/language-server-protocol/specifications/specification-3-14/).
For normal usage, the language server can be instantiated with
`LanguageServerInstance(stdin, stdout, false, "/path/to/environment")`.

# Arguments
- `pipe_in::IO`: Pipe to read JSON-RPC from.
- `pipe_out::IO`: Pipe to write JSON-RPC to.
- `debug::Bool`: Whether to log debugging information with `Base.CoreLogging`.
- `env::String`: Path to the
  [environment](https://docs.julialang.org/en/v1.2/manual/code-loading/#Environments-1)
  for which the language server is running. An empty string uses julia's
  default environment.
- `depot::String`: Sets the
  [`JULIA_DEPOT_PATH`](https://docs.julialang.org/en/v1.2/manual/environment-variables/#JULIA_DEPOT_PATH-1)
  where the language server looks for packages required in `env`.
"""
mutable struct LanguageServerInstance
    pipe_in
    pipe_out

    workspaceFolders::Set{String}
    documents::Dict{URI2,Document}

    debug_mode::Bool
    runlinter::Bool
    lint_options::StaticLint.LintOptions
    ignorelist::Set{String}
    isrunning::Bool

    env_path::String
    depot_path::String
    symbol_server::Union{Nothing,SymbolServer.SymbolServerProcess}
<<<<<<< HEAD
    ss_task

    function LanguageServerInstance(pipe_in, pipe_out, debug_mode::Bool = false, env_path = "", depot_path = "")
        new(pipe_in, pipe_out, Set{String}(), Dict{URI2,Document}(), debug_mode, true, StaticLint.LintOptions(), Set{String}(), false, env_path, depot_path, nothing, nothing)
=======
    format_options::DocumentFormat.FormatOptions

    function LanguageServerInstance(pipe_in, pipe_out, debug_mode::Bool = false, env_path = "", depot_path = "", packages = Dict())
        new(pipe_in, pipe_out, Set{String}(), Dict{URI2,Document}(), debug_mode, true, Set{String}(), false, packages, env_path, depot_path, nothing, DocumentFormat.FormatOptions())
>>>>>>> a71b9bf6
    end
end

function send(message, server)
    message_json = JSON.json(message)

    write_transport_layer(server.pipe_out, message_json, server.debug_mode)
end

<<<<<<< HEAD
function init_symserver(server::LanguageServerInstance)
    wid = last(procs())
    server.debug_mode && @info "Number of processes: ", wid
    
    server.debug_mode && @info "Default DEPOT_PATH: ", server.depot_path
    @fetchfrom wid begin 
        empty!(Base.DEPOT_PATH)
        push!(Base.DEPOT_PATH, server.depot_path)
    end
    server.debug_mode && @info "New DEPOT_PATH: ", @fetchfrom wid Base.DEPOT_PATH
    server.symbol_server = SymbolServer.SymbolServerProcess()
    env_path = server.env_path
    _set_worker_env(env_path, server)
end
=======
"""
    run(server::LanguageServerInstance)

Run the language `server`.
"""
function Base.run(server::LanguageServerInstance)
    server.symbol_server = SymbolServer.SymbolServerProcess(depot = server.depot_path, environment=server.env_path)
>>>>>>> a71b9bf6

function Base.run(server::LanguageServerInstance)
    init_symserver(server)
    
    global T
    while true
        message = read_transport_layer(server.pipe_in, server.debug_mode)
        message_dict = JSON.parse(message)
        # For now just ignore response messages
        if haskey(message_dict, "method")
            server.debug_mode && (T = time())
            request = parse(JSONRPC.Request, message_dict)
            process(request, server)
<<<<<<< HEAD
        end

        # import reloaded package caches
        if server.ss_task !== nothing && isready(server.ss_task)
            uuids = fetch(server.ss_task)
            if !isempty(uuids)
                for uuid in uuids
                    SymbolServer.disc_load(server.symbol_server.context, uuid, server.symbol_server.depot)
                    # should probably re-run linting
                end
                for (uri, doc) in server.documents
                    parse_all(doc, server)
                end
            end
            server.ss_task = nothing
=======
            # server.isrunning && serverready(server)
        elseif get(message_dict, "id", 0)  == -100 && haskey(message_dict, "result")
            # set format options
            if length(message_dict["result"]) == length(fieldnames(DocumentFormat.FormatOptions))
                try
                    server.format_options = DocumentFormat.FormatOptions(message_dict["result"]...)
                catch 
                end
            end
>>>>>>> a71b9bf6
        end
    end
end

function serverbusy(server)
    write_transport_layer(server.pipe_out, JSON.json(Dict("jsonrpc" => "2.0", "method" => "window/setStatusBusy")), server.debug_mode)
end

function serverready(server)
    write_transport_layer(server.pipe_out, JSON.json(Dict("jsonrpc" => "2.0", "method" => "window/setStatusReady")), server.debug_mode)
end

function read_transport_layer(stream, debug_mode = false)
    header_dict = Dict{String,String}()
    line = chomp(readline(stream))
    while length(line) > 0
        h_parts = split(line, ":")
        header_dict[chomp(h_parts[1])] = chomp(h_parts[2])
        line = chomp(readline(stream))
    end
    message_length = parse(Int, header_dict["Content-Length"])
    message_str = String(read(stream, message_length))
    debug_mode && @info "RECEIVED: $message_str"
    debug_mode && @info ""
    return message_str
end

function write_transport_layer(stream, response, debug_mode = false)
    global T
    response_utf8 = transcode(UInt8, response)
    n = length(response_utf8)
    write(stream, "Content-Length: $n\r\n\r\n")
    write(stream, response_utf8)
    debug_mode && @info "SENT: $response"
    debug_mode && @info string("TIME:", round(time()-T, sigdigits = 2))
end
<|MERGE_RESOLUTION|>--- conflicted
+++ resolved
@@ -39,17 +39,13 @@
     env_path::String
     depot_path::String
     symbol_server::Union{Nothing,SymbolServer.SymbolServerProcess}
-<<<<<<< HEAD
+    format_options::DocumentFormat.FormatOptions
     ss_task
 
     function LanguageServerInstance(pipe_in, pipe_out, debug_mode::Bool = false, env_path = "", depot_path = "")
         new(pipe_in, pipe_out, Set{String}(), Dict{URI2,Document}(), debug_mode, true, StaticLint.LintOptions(), Set{String}(), false, env_path, depot_path, nothing, nothing)
-=======
-    format_options::DocumentFormat.FormatOptions
-
     function LanguageServerInstance(pipe_in, pipe_out, debug_mode::Bool = false, env_path = "", depot_path = "", packages = Dict())
         new(pipe_in, pipe_out, Set{String}(), Dict{URI2,Document}(), debug_mode, true, Set{String}(), false, packages, env_path, depot_path, nothing, DocumentFormat.FormatOptions())
->>>>>>> a71b9bf6
     end
 end
 
@@ -59,7 +55,6 @@
     write_transport_layer(server.pipe_out, message_json, server.debug_mode)
 end
 
-<<<<<<< HEAD
 function init_symserver(server::LanguageServerInstance)
     wid = last(procs())
     server.debug_mode && @info "Number of processes: ", wid
@@ -74,16 +69,12 @@
     env_path = server.env_path
     _set_worker_env(env_path, server)
 end
-=======
+
 """
     run(server::LanguageServerInstance)
 
 Run the language `server`.
 """
-function Base.run(server::LanguageServerInstance)
-    server.symbol_server = SymbolServer.SymbolServerProcess(depot = server.depot_path, environment=server.env_path)
->>>>>>> a71b9bf6
-
 function Base.run(server::LanguageServerInstance)
     init_symserver(server)
     
@@ -96,7 +87,15 @@
             server.debug_mode && (T = time())
             request = parse(JSONRPC.Request, message_dict)
             process(request, server)
-<<<<<<< HEAD
+            # server.isrunning && serverready(server)
+        elseif get(message_dict, "id", 0)  == -100 && haskey(message_dict, "result")
+            # set format options
+            if length(message_dict["result"]) == length(fieldnames(DocumentFormat.FormatOptions))
+                try
+                    server.format_options = DocumentFormat.FormatOptions(message_dict["result"]...)
+                catch 
+                end
+            end
         end
 
         # import reloaded package caches
@@ -112,17 +111,6 @@
                 end
             end
             server.ss_task = nothing
-=======
-            # server.isrunning && serverready(server)
-        elseif get(message_dict, "id", 0)  == -100 && haskey(message_dict, "result")
-            # set format options
-            if length(message_dict["result"]) == length(fieldnames(DocumentFormat.FormatOptions))
-                try
-                    server.format_options = DocumentFormat.FormatOptions(message_dict["result"]...)
-                catch 
-                end
-            end
->>>>>>> a71b9bf6
         end
     end
 end
