mutable struct Document
    _uri::String
    path::String
    _content::String
    _line_offsets::Union{Nothing,Vector{Int}}
    _open_in_editor::Bool
    _workspace_file::Bool
    cst::EXPR
    diagnostics::Vector{Diagnostic}
    _version::Int
    _runlinter::Bool
    server
    root::Union{Nothing,Document}
    function Document(uri::AbstractString, text::AbstractString, workspace_file::Bool, server = nothing)
        path = uri2filepath(uri)
        cst = CSTParser.parse(text, true)
        doc = new(uri, path, text, nothing, false, workspace_file, cst, [], 0, true, server, nothing)
        get_line_offsets(doc)
        cst.val = path
        set_doc(doc.cst, doc)
        setroot(doc, doc)
        return doc 
    end
end
Base.display(doc::Document) = println("Doc: $(basename(doc._uri)) ")

function set_doc(x::EXPR, doc)
    if !StaticLint.hasmeta(x)
        x.meta = StaticLint.Meta()
    end
    x.meta.error = doc
end


function get_text(doc::Document)
    return doc._content
end

function set_text!(doc::Document, text)
    doc._content = text
end

function set_open_in_editor(doc::Document, value::Bool)
    doc._open_in_editor = value
end

function get_open_in_editor(doc::Document)
    return doc._open_in_editor
end

function is_workspace_file(doc::Document)
    return doc._workspace_file
end

"""
    get_offset(doc, line, char)

Returns the byte offset position corresponding to a line/character position. 
This takes 0 based line/char inputs. Corresponding functions are available for
Position and Range arguments, the latter returning a UnitRange{Int}.
"""
function get_offset(doc::Document, line::Integer, character::Integer)
    c = ' '
    line_offsets = get_line_offsets(doc)
    io = IOBuffer(get_text(doc))
    seek(io, line_offsets[line + 1])
    while character > 0
<<<<<<< HEAD
        c = read(io, Char)
=======
        offset = nextind(get_text(doc), offset)
>>>>>>> f60849f6
        character -= 1
        if UInt32(c) >= 0x010000
            character -= 1
        end
    end
    if UInt32(c) < 0x0080
        return position(io)
    elseif UInt32(c) < 0x0800
        return position(io) - 1
    elseif UInt32(c) < 0x010000
        return position(io) - 2
    else
        return position(io) - 3
    end
end
get_offset(doc, p::Position) = get_offset(doc, p.line, p.character)
get_offset(doc, r::Range) = get_offset(doc, r.start):get_offset(doc, r.stop)


"""
    get_line_offsets(doc::Document)
    
Updates the doc._line_offsets field, an n length Array each entry of which 
gives the byte offset position of the start of each line. This always starts 
with 0 for the first line (even if empty).
"""
function get_line_offsets(doc::Document, force = false)
    if force || doc._line_offsets === nothing
        doc._line_offsets = Int[0]
        text = get_text(doc)
        ind = firstindex(text)
        while ind <= lastindex(text)
            c = text[ind]
            nl = c == '\n' || c == '\r'
            if c == '\r' && ind + 1 <= lastindex(text) && text[ind + 1] == '\n'
                ind += 1
            end
            nl && push!(doc._line_offsets, ind)
            ind = nextind(text, ind)
        end
    end
    return doc._line_offsets
end

function get_line_of(line_offsets::Vector{Int}, offset::Integer)
    nlines = length(line_offsets)
    if offset > last(line_offsets)
        line = nlines
    else
        line = 1
        while line < nlines
            if line_offsets[line] <= offset < line_offsets[line + 1]
                break
            end
            line += 1
        end
    end
    return line, line_offsets[line]
end

"""
    get_position_at(doc, offset)

Returns the 0-based line and character position within a document of a given
byte offset.
"""
function get_position_at(doc::Document, offset::Integer)
    offset > sizeof(get_text(doc)) && error("offset[$offset] > sizeof(content)[$(sizeof(get_text(doc)))]")
    line_offsets = get_line_offsets(doc)
    line, ind = get_line_of(doc._line_offsets, offset)
<<<<<<< HEAD
    io = IOBuffer(get_text(doc))
    seek(io, line_offsets[line])
    character = 0
    while offset > position(io)
        c = read(io, Char)
        character += 1
        if UInt32(c) >= 0x010000
            character += 1
        end
=======
    char = 0
    while offset > ind
        ind = nextind(get_text(doc), ind)
        char += 1
>>>>>>> f60849f6
    end
    close(io)
    return line - 1, character
end

"""
    Range(Doc, rng)
Converts a byte offset range to a LSP Range.
"""
function Range(doc::Document, rng::UnitRange)
    start_l, start_c = get_position_at(doc, first(rng))
    end_l, end_c = get_position_at(doc, last(rng))
    rng = Range(start_l, start_c, end_l, end_c)
end<|MERGE_RESOLUTION|>--- conflicted
+++ resolved
@@ -65,11 +65,7 @@
     io = IOBuffer(get_text(doc))
     seek(io, line_offsets[line + 1])
     while character > 0
-<<<<<<< HEAD
         c = read(io, Char)
-=======
-        offset = nextind(get_text(doc), offset)
->>>>>>> f60849f6
         character -= 1
         if UInt32(c) >= 0x010000
             character -= 1
@@ -140,7 +136,6 @@
     offset > sizeof(get_text(doc)) && error("offset[$offset] > sizeof(content)[$(sizeof(get_text(doc)))]")
     line_offsets = get_line_offsets(doc)
     line, ind = get_line_of(doc._line_offsets, offset)
-<<<<<<< HEAD
     io = IOBuffer(get_text(doc))
     seek(io, line_offsets[line])
     character = 0
@@ -150,12 +145,6 @@
         if UInt32(c) >= 0x010000
             character += 1
         end
-=======
-    char = 0
-    while offset > ind
-        ind = nextind(get_text(doc), ind)
-        char += 1
->>>>>>> f60849f6
     end
     close(io)
     return line - 1, character
