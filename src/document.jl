--- conflicted
+++ resolved
@@ -2,20 +2,13 @@
     _uri::String
     _content::String
     _line_offsets::Nullable{Vector{Int}}
-<<<<<<< HEAD
+    _open_in_editor::Bool
+    _workspace_file::Bool
     blocks::Expr
     global_namespace::Dict
 
-    function Document(text::AbstractString)
-        return new(text, Nullable{Vector{Int}}(), Expr(:block), Dict())
-=======
-    _open_in_editor::Bool
-    _workspace_file::Bool
-    blocks::Vector{Any}
-
     function Document(uri::AbstractString, text::AbstractString, workspace_file::Bool)
         return new(uri, text, Nullable{Vector{Int}}(), false, workspace_file, [])
->>>>>>> bba59c72
     end
 end
 
@@ -23,9 +16,6 @@
     return doc._content
 end
 
-<<<<<<< HEAD
-function get_line(doc::Document, line::Integer)
-=======
 function set_open_in_editor(doc::Document, value::Bool)
     doc._open_in_editor = value
 end
@@ -39,7 +29,6 @@
 end
 
 function get_line(doc::Document, line::Int)
->>>>>>> bba59c72
     line_offsets = get_line_offsets(doc)
 
     if length(line_offsets)>0
