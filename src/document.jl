--- conflicted
+++ resolved
@@ -1,8 +1,4 @@
 type Document
-<<<<<<< HEAD
-    data::Vector{UInt8}
-    blocks::Expr
-=======
     _content::String
     _line_offsets::Nullable{Vector{Int}}
     blocks::Vector{Any}
@@ -90,5 +86,4 @@
         end
     end
     return length(line_offsets), offset - line_offsets[end] + 1
->>>>>>> 77714a7d
 end